--- conflicted
+++ resolved
@@ -1,790 +1,786 @@
-<!DOCTYPE html>
-<html lang="en">
-<head>
-    <meta charset="utf-8">
-    <title>Math/Quaternion.js - Documentation</title>
-
-    <script src="scripts/prettify/prettify.js"></script>
-    <script src="scripts/prettify/lang-css.js"></script>
-    <!--[if lt IE 9]>
-      <script src="//html5shiv.googlecode.com/svn/trunk/html5.js"></script>
-    <![endif]-->
-    <link type="text/css" rel="stylesheet" href="styles/prettify.css">
-    <link type="text/css" rel="stylesheet" href="styles/jsdoc.css">
-</head>
-<body>
-
-<input type="checkbox" id="nav-trigger" class="nav-trigger" />
-<label for="nav-trigger" class="navicon-button x">
-  <div class="navicon"></div>
-</label>
-
-<label for="nav-trigger" class="overlay"></label>
-
-<nav>
-    <h2><a href="index.html">Home</a></h2><h3>Classes</h3><ul><li><a href="Lore.AABB.html">AABB</a><ul class='methods'><li data-type='method'><a href="Lore.AABB.html#.clone">clone</a></li><li data-type='method'><a href="Lore.AABB.html#.fromPoints">fromPoints</a></li><li data-type='method'><a href="Lore.AABB.html#.getCorners">getCorners</a></li><li data-type='method'><a href="Lore.AABB.html#cylinderTest">cylinderTest</a></li><li data-type='method'><a href="Lore.AABB.html#distanceFromCenterToPointSq">distanceFromCenterToPointSq</a></li><li data-type='method'><a href="Lore.AABB.html#distanceToPointSq">distanceToPointSq</a></li><li data-type='method'><a href="Lore.AABB.html#getLocCode">getLocCode</a></li><li data-type='method'><a href="Lore.AABB.html#rayTest">rayTest</a></li><li data-type='method'><a href="Lore.AABB.html#setLocCode">setLocCode</a></li><li data-type='method'><a href="Lore.AABB.html#testAABB">testAABB</a></li><li data-type='method'><a href="Lore.AABB.html#updateDimensions">updateDimensions</a></li></ul></li><li><a href="Lore.Attribute.html">Attribute</a><ul class='methods'><li data-type='method'><a href="Lore.Attribute.html#bind">bind</a></li><li data-type='method'><a href="Lore.Attribute.html#createBuffer">createBuffer</a></li><li data-type='method'><a href="Lore.Attribute.html#getGlType">getGlType</a></li><li data-type='method'><a href="Lore.Attribute.html#getW">getW</a></li><li data-type='method'><a href="Lore.Attribute.html#getX">getX</a></li><li data-type='method'><a href="Lore.Attribute.html#getY">getY</a></li><li data-type='method'><a href="Lore.Attribute.html#getZ">getZ</a></li><li data-type='method'><a href="Lore.Attribute.html#setFromVector">setFromVector</a></li><li data-type='method'><a href="Lore.Attribute.html#setFromVectorArray">setFromVectorArray</a></li><li data-type='method'><a href="Lore.Attribute.html#setW">setW</a></li><li data-type='method'><a href="Lore.Attribute.html#setX">setX</a></li><li data-type='method'><a href="Lore.Attribute.html#setY">setY</a></li><li data-type='method'><a href="Lore.Attribute.html#setZ">setZ</a></li><li data-type='method'><a href="Lore.Attribute.html#update">update</a></li></ul></li><li><a href="Lore.CameraBase.html">CameraBase</a><ul class='methods'><li data-type='method'><a href="Lore.CameraBase.html#getProjectionMatrix">getProjectionMatrix</a></li><li data-type='method'><a href="Lore.CameraBase.html#getViewMatrix">getViewMatrix</a></li><li data-type='method'><a href="Lore.CameraBase.html#init">init</a></li><li data-type='method'><a href="Lore.CameraBase.html#sceneToScreen">sceneToScreen</a></li><li data-type='method'><a href="Lore.CameraBase.html#setLookAt">setLookAt</a></li><li data-type='method'><a href="Lore.CameraBase.html#updateProjectionMatrix">updateProjectionMatrix</a></li><li data-type='method'><a href="Lore.CameraBase.html#updateViewMatrix">updateViewMatrix</a></li><li data-type='method'><a href="Lore.CameraBase.html#updateViewport">updateViewport</a></li></ul></li><li><a href="Lore.Color.html">Color</a><ul class='methods'><li data-type='method'><a href="Lore.Color.html#.fromHex">fromHex</a></li><li data-type='method'><a href="Lore.Color.html#.gdbHueShift">gdbHueShift</a></li><li data-type='method'><a href="Lore.Color.html#.hslToHex">hslToHex</a></li><li data-type='method'><a href="Lore.Color.html#.hslToRgb">hslToRgb</a></li><li data-type='method'><a href="Lore.Color.html#.hueToRgb">hueToRgb</a></li><li data-type='method'><a href="Lore.Color.html#.rgbToHsl">rgbToHsl</a></li><li data-type='method'><a href="Lore.Color.html#set">set</a></li></ul></li><li><a href="Lore.ControlsBase.html">ControlsBase</a><ul class='methods'><li data-type='method'><a href="Lore.ControlsBase.html#addEventListener">addEventListener</a></li><li data-type='method'><a href="Lore.ControlsBase.html#getLookAt">getLookAt</a></li><li data-type='method'><a href="Lore.ControlsBase.html#initWebVR">initWebVR</a></li><li data-type='method'><a href="Lore.ControlsBase.html#raiseEvent">raiseEvent</a></li><li data-type='method'><a href="Lore.ControlsBase.html#removeEventListener">removeEventListener</a></li><li data-type='method'><a href="Lore.ControlsBase.html#setLookAt">setLookAt</a></li><li data-type='method'><a href="Lore.ControlsBase.html#update">update</a></li></ul></li><li><a href="Lore.CoordinatesHelper.html">CoordinatesHelper</a><ul class='methods'><li data-type='method'><a href="Lore.CoordinatesHelper.html#init">init</a></li></ul></li><li><a href="Lore.CsvFileReader.html">CsvFileReader</a><ul class='methods'><li data-type='method'><a href="Lore.CsvFileReader.html#loaded">loaded</a></li></ul></li><li><a href="Lore.FileReaderBase.html">FileReaderBase</a><ul class='methods'><li data-type='method'><a href="Lore.FileReaderBase.html#addEventListener">addEventListener</a></li><li data-type='method'><a href="Lore.FileReaderBase.html#loaded">loaded</a></li><li data-type='method'><a href="Lore.FileReaderBase.html#raiseEvent">raiseEvent</a></li></ul></li><li><a href="Lore.FilterBase.html">FilterBase</a><ul class='methods'><li data-type='method'><a href="Lore.FilterBase.html#.isVisible">isVisible</a></li><li data-type='method'><a href="Lore.FilterBase.html#filter">filter</a></li><li data-type='method'><a href="Lore.FilterBase.html#getGeometry">getGeometry</a></li><li data-type='method'><a href="Lore.FilterBase.html#reset">reset</a></li><li data-type='method'><a href="Lore.FilterBase.html#setGeometry">setGeometry</a></li></ul></li><li><a href="Lore.FirstPersonControls.html">FirstPersonControls</a><ul class='methods'><li data-type='method'><a href="Lore.FirstPersonControls.html#update">update</a></li></ul></li><li><a href="Lore.Geometry.html">Geometry</a></li><li><a href="Lore.Graph.html">Graph</a><ul class='methods'><li data-type='method'><a href="Lore.Graph.html#.fromEdgeList">fromEdgeList</a></li><li data-type='method'><a href="Lore.Graph.html#forceLayout">forceLayout</a></li><li data-type='method'><a href="Lore.Graph.html#getDistanceMatrix">getDistanceMatrix</a></li><li data-type='method'><a href="Lore.Graph.html#getEdgeList">getEdgeList</a></li><li data-type='method'><a href="Lore.Graph.html#getUnweightedAdjacencyMatrix">getUnweightedAdjacencyMatrix</a></li><li data-type='method'><a href="Lore.Graph.html#kkLayout">kkLayout</a></li></ul></li><li><a href="Lore.HelperBase.html">HelperBase</a><ul class='methods'><li data-type='method'><a href="Lore.HelperBase.html#destruct">destruct</a></li><li data-type='method'><a href="Lore.HelperBase.html#draw">draw</a></li><li data-type='method'><a href="Lore.HelperBase.html#getAttribute">getAttribute</a></li><li data-type='method'><a href="Lore.HelperBase.html#setAttribute">setAttribute</a></li><li data-type='method'><a href="Lore.HelperBase.html#updateAttribute">updateAttribute</a></li><li data-type='method'><a href="Lore.HelperBase.html#updateAttributeAll">updateAttributeAll</a></li></ul></li><li><a href="Lore.InRangeFilter.html">InRangeFilter</a><ul class='methods'><li data-type='method'><a href="Lore.InRangeFilter.html#filter">filter</a></li><li data-type='method'><a href="Lore.InRangeFilter.html#getMax">getMax</a></li><li data-type='method'><a href="Lore.InRangeFilter.html#getMin">getMin</a></li><li data-type='method'><a href="Lore.InRangeFilter.html#reset">reset</a></li><li data-type='method'><a href="Lore.InRangeFilter.html#setMax">setMax</a></li><li data-type='method'><a href="Lore.InRangeFilter.html#setMin">setMin</a></li></ul></li><li><a href="Lore.Matrix3f.html">Matrix3f</a><ul class='methods'><li data-type='method'><a href="Lore.Matrix3f.html#clone">clone</a></li><li data-type='method'><a href="Lore.Matrix3f.html#equals">equals</a></li></ul></li><li><a href="Lore.Matrix4f.html">Matrix4f</a><ul class='methods'><li data-type='method'><a href="Lore.Matrix4f.html#.compose">compose</a></li><li data-type='method'><a href="Lore.Matrix4f.html#.fromQuaternion">fromQuaternion</a></li><li data-type='method'><a href="Lore.Matrix4f.html#.invert">invert</a></li><li data-type='method'><a href="Lore.Matrix4f.html#.lookAt">lookAt</a></li><li data-type='method'><a href="Lore.Matrix4f.html#.multiply">multiply</a></li><li data-type='method'><a href="Lore.Matrix4f.html#clone">clone</a></li><li data-type='method'><a href="Lore.Matrix4f.html#compose">compose</a></li><li data-type='method'><a href="Lore.Matrix4f.html#decompose">decompose</a></li><li data-type='method'><a href="Lore.Matrix4f.html#determinant">determinant</a></li><li data-type='method'><a href="Lore.Matrix4f.html#equals">equals</a></li><li data-type='method'><a href="Lore.Matrix4f.html#invert">invert</a></li><li data-type='method'><a href="Lore.Matrix4f.html#multiplyA">multiplyA</a></li><li data-type='method'><a href="Lore.Matrix4f.html#multiplyB">multiplyB</a></li><li data-type='method'><a href="Lore.Matrix4f.html#scale">scale</a></li><li data-type='method'><a href="Lore.Matrix4f.html#set">set</a></li><li data-type='method'><a href="Lore.Matrix4f.html#setPosition">setPosition</a></li><li data-type='method'><a href="Lore.Matrix4f.html#setRotation">setRotation</a></li><li data-type='method'><a href="Lore.Matrix4f.html#toString">toString</a></li></ul></li><li><a href="Lore.MatrixFileReader.html">MatrixFileReader</a><ul class='methods'><li data-type='method'><a href="Lore.MatrixFileReader.html#loaded">loaded</a></li></ul></li><li><a href="Lore.Node.html">Node</a><ul class='methods'><li data-type='method'><a href="Lore.Node.html#.createGUID">createGUID</a></li><li data-type='method'><a href="Lore.Node.html#applyMatrix">applyMatrix</a></li><li data-type='method'><a href="Lore.Node.html#getForwardVector">getForwardVector</a></li><li data-type='method'><a href="Lore.Node.html#getModelMatrix">getModelMatrix</a></li><li data-type='method'><a href="Lore.Node.html#getRightVector">getRightVector</a></li><li data-type='method'><a href="Lore.Node.html#getRotationMatrix">getRotationMatrix</a></li><li data-type='method'><a href="Lore.Node.html#getUpVector">getUpVector</a></li><li data-type='method'><a href="Lore.Node.html#rotate">rotate</a></li><li data-type='method'><a href="Lore.Node.html#rotateX">rotateX</a></li><li data-type='method'><a href="Lore.Node.html#rotateY">rotateY</a></li><li data-type='method'><a href="Lore.Node.html#rotateZ">rotateZ</a></li><li data-type='method'><a href="Lore.Node.html#setRotation">setRotation</a></li><li data-type='method'><a href="Lore.Node.html#setTranslation">setTranslation</a></li><li data-type='method'><a href="Lore.Node.html#translateOnAxis">translateOnAxis</a></li><li data-type='method'><a href="Lore.Node.html#translateX">translateX</a></li><li data-type='method'><a href="Lore.Node.html#translateY">translateY</a></li><li data-type='method'><a href="Lore.Node.html#translateZ">translateZ</a></li><li data-type='method'><a href="Lore.Node.html#update">update</a></li></ul></li><li><a href="Lore.Octree.html">Octree</a><ul class='methods'><li data-type='method'><a href="Lore.Octree.html#.clone">clone</a></li><li data-type='method'><a href="Lore.Octree.html#.concatTypedArrays">concatTypedArrays</a></li><li data-type='method'><a href="Lore.Octree.html#.mergeCellDistances">mergeCellDistances</a></li><li data-type='method'><a href="Lore.Octree.html#.mergePointDistances">mergePointDistances</a></li><li data-type='method'><a href="Lore.Octree.html#build">build</a></li><li data-type='method'><a href="Lore.Octree.html#cellDistancesSq">cellDistancesSq</a></li><li data-type='method'><a href="Lore.Octree.html#expandNeighbourhood">expandNeighbourhood</a></li><li data-type='method'><a href="Lore.Octree.html#generateLocCode">generateLocCode</a></li><li data-type='method'><a href="Lore.Octree.html#getCellDistancesToPoint">getCellDistancesToPoint</a></li><li data-type='method'><a href="Lore.Octree.html#getCenters">getCenters</a></li><li data-type='method'><a href="Lore.Octree.html#getClosestBox">getClosestBox</a></li><li data-type='method'><a href="Lore.Octree.html#getClosestBoxFromCenter">getClosestBoxFromCenter</a></li><li data-type='method'><a href="Lore.Octree.html#getClosestPoint">getClosestPoint</a></li><li data-type='method'><a href="Lore.Octree.html#getDepth">getDepth</a></li><li data-type='method'><a href="Lore.Octree.html#getFarthestBox">getFarthestBox</a></li><li data-type='method'><a href="Lore.Octree.html#getFarthestPoint">getFarthestPoint</a></li><li data-type='method'><a href="Lore.Octree.html#getLocCodes">getLocCodes</a></li><li data-type='method'><a href="Lore.Octree.html#getNeighbours">getNeighbours</a></li><li data-type='method'><a href="Lore.Octree.html#getParent">getParent</a></li><li data-type='method'><a href="Lore.Octree.html#kNearestNeighbours">kNearestNeighbours</a></li><li data-type='method'><a href="Lore.Octree.html#pointDistancesSq">pointDistancesSq</a></li><li data-type='method'><a href="Lore.Octree.html#raySearch">raySearch</a></li><li data-type='method'><a href="Lore.Octree.html#traverse">traverse</a></li><li data-type='method'><a href="Lore.Octree.html#traverseIf">traverseIf</a></li></ul></li><li><a href="Lore.OctreeHelper.html">OctreeHelper</a><ul class='methods'><li data-type='method'><a href="Lore.OctreeHelper.html#addEventListener">addEventListener</a></li><li data-type='method'><a href="Lore.OctreeHelper.html#addSelected">addSelected</a></li><li data-type='method'><a href="Lore.OctreeHelper.html#clearSelected">clearSelected</a></li><li data-type='method'><a href="Lore.OctreeHelper.html#destruct">destruct</a></li><li data-type='method'><a href="Lore.OctreeHelper.html#drawBoxes">drawBoxes</a></li><li data-type='method'><a href="Lore.OctreeHelper.html#drawCenters">drawCenters</a></li><li data-type='method'><a href="Lore.OctreeHelper.html#getIntersections">getIntersections</a></li><li data-type='method'><a href="Lore.OctreeHelper.html#getScreenPosition">getScreenPosition</a></li><li data-type='method'><a href="Lore.OctreeHelper.html#hide">hide</a></li><li data-type='method'><a href="Lore.OctreeHelper.html#init">init</a></li><li data-type='method'><a href="Lore.OctreeHelper.html#raiseEvent">raiseEvent</a></li><li data-type='method'><a href="Lore.OctreeHelper.html#rayIntersections">rayIntersections</a></li><li data-type='method'><a href="Lore.OctreeHelper.html#removeSelected">removeSelected</a></li><li data-type='method'><a href="Lore.OctreeHelper.html#selectedContains">selectedContains</a></li><li data-type='method'><a href="Lore.OctreeHelper.html#selectHovered">selectHovered</a></li><li data-type='method'><a href="Lore.OctreeHelper.html#setHovered">setHovered</a></li><li data-type='method'><a href="Lore.OctreeHelper.html#setPointSizeFromZoom">setPointSizeFromZoom</a></li><li data-type='method'><a href="Lore.OctreeHelper.html#setThreshold">setThreshold</a></li><li data-type='method'><a href="Lore.OctreeHelper.html#showCenters">showCenters</a></li><li data-type='method'><a href="Lore.OctreeHelper.html#showCubes">showCubes</a></li></ul></li><li><a href="Lore.OrbitalControls.html">OrbitalControls</a><ul class='methods'><li data-type='method'><a href="Lore.OrbitalControls.html#limitRotationToHorizon">limitRotationToHorizon</a></li><li data-type='method'><a href="Lore.OrbitalControls.html#setBackView">setBackView</a></li><li data-type='method'><a href="Lore.OrbitalControls.html#setBottomView">setBottomView</a></li><li data-type='method'><a href="Lore.OrbitalControls.html#setFreeView">setFreeView</a></li><li data-type='method'><a href="Lore.OrbitalControls.html#setFrontView">setFrontView</a></li><li data-type='method'><a href="Lore.OrbitalControls.html#setLeftView">setLeftView</a></li><li data-type='method'><a href="Lore.OrbitalControls.html#setRadius">setRadius</a></li><li data-type='method'><a href="Lore.OrbitalControls.html#setRightView">setRightView</a></li><li data-type='method'><a href="Lore.OrbitalControls.html#setTopView">setTopView</a></li><li data-type='method'><a href="Lore.OrbitalControls.html#setView">setView</a></li><li data-type='method'><a href="Lore.OrbitalControls.html#setZoom">setZoom</a></li><li data-type='method'><a href="Lore.OrbitalControls.html#update">update</a></li><li data-type='method'><a href="Lore.OrbitalControls.html#zoomIn">zoomIn</a></li><li data-type='method'><a href="Lore.OrbitalControls.html#zoomOut">zoomOut</a></li></ul></li><li><a href="Lore.OrthographicCamera.html">OrthographicCamera</a><ul class='methods'><li data-type='method'><a href="Lore.OrthographicCamera.html#updateProjectionMatrix">updateProjectionMatrix</a></li><li data-type='method'><a href="Lore.OrthographicCamera.html#updateViewport">updateViewport</a></li></ul></li><li><a href="Lore.PerspectiveCamera.html">PerspectiveCamera</a><ul class='methods'><li data-type='method'><a href="Lore.PerspectiveCamera.html#updateProjectionMatrix">updateProjectionMatrix</a></li><li data-type='method'><a href="Lore.PerspectiveCamera.html#updateViewport">updateViewport</a></li></ul></li><li><a href="Lore.PointHelper.html">PointHelper</a><ul class='methods'><li data-type='method'><a href="Lore.PointHelper.html#addFilter">addFilter</a></li><li data-type='method'><a href="Lore.PointHelper.html#getCenter">getCenter</a></li><li data-type='method'><a href="Lore.PointHelper.html#getCutoff">getCutoff</a></li><li data-type='method'><a href="Lore.PointHelper.html#getDimensions">getDimensions</a></li><li data-type='method'><a href="Lore.PointHelper.html#getFilter">getFilter</a></li><li data-type='method'><a href="Lore.PointHelper.html#getHue">getHue</a></li><li data-type='method'><a href="Lore.PointHelper.html#getMaxLength">getMaxLength</a></li><li data-type='method'><a href="Lore.PointHelper.html#getMaxRadius">getMaxRadius</a></li><li data-type='method'><a href="Lore.PointHelper.html#getPointScale">getPointScale</a></li><li data-type='method'><a href="Lore.PointHelper.html#getPointSize">getPointSize</a></li><li data-type='method'><a href="Lore.PointHelper.html#getPosition">getPosition</a></li><li data-type='method'><a href="Lore.PointHelper.html#getSaturation">getSaturation</a></li><li data-type='method'><a href="Lore.PointHelper.html#getSize">getSize</a></li><li data-type='method'><a href="Lore.PointHelper.html#initPointSize">initPointSize</a></li><li data-type='method'><a href="Lore.PointHelper.html#removeFilter">removeFilter</a></li><li data-type='method'><a href="Lore.PointHelper.html#setColors">setColors</a></li><li data-type='method'><a href="Lore.PointHelper.html#setCutoff">setCutoff</a></li><li data-type='method'><a href="Lore.PointHelper.html#setFogDistance">setFogDistance</a></li><li data-type='method'><a href="Lore.PointHelper.html#setHSS">setHSS</a></li><li data-type='method'><a href="Lore.PointHelper.html#setHSSFromArrays">setHSSFromArrays</a></li><li data-type='method'><a href="Lore.PointHelper.html#setHue">setHue</a></li><li data-type='method'><a href="Lore.PointHelper.html#setPointScale">setPointScale</a></li><li data-type='method'><a href="Lore.PointHelper.html#setPointSize">setPointSize</a></li><li data-type='method'><a href="Lore.PointHelper.html#setPositions">setPositions</a></li><li data-type='method'><a href="Lore.PointHelper.html#setPositionsXYZ">setPositionsXYZ</a></li><li data-type='method'><a href="Lore.PointHelper.html#setPositionsXYZHSS">setPositionsXYZHSS</a></li><li data-type='method'><a href="Lore.PointHelper.html#setRGB">setRGB</a></li><li data-type='method'><a href="Lore.PointHelper.html#setSaturation">setSaturation</a></li><li data-type='method'><a href="Lore.PointHelper.html#setSize">setSize</a></li><li data-type='method'><a href="Lore.PointHelper.html#updateColor">updateColor</a></li><li data-type='method'><a href="Lore.PointHelper.html#updateColors">updateColors</a></li><li data-type='method'><a href="Lore.PointHelper.html#updateHue">updateHue</a></li><li data-type='method'><a href="Lore.PointHelper.html#updatePointSize">updatePointSize</a></li></ul></li><li><a href="Lore.ProjectionMatrix.html">ProjectionMatrix</a><ul class='methods'><li data-type='method'><a href="Lore.ProjectionMatrix.html#setOrthographic">setOrthographic</a></li><li data-type='method'><a href="Lore.ProjectionMatrix.html#setPerspective">setPerspective</a></li></ul></li><li><a href="Lore.Quaternion.html">Quaternion</a><ul class='methods'><li data-type='method'><a href="Lore.Quaternion.html#.add">add</a></li><li data-type='method'><a href="Lore.Quaternion.html#.conjugate">conjugate</a></li><li data-type='method'><a href="Lore.Quaternion.html#.dot">dot</a></li><li data-type='method'><a href="Lore.Quaternion.html#.fromMatrix">fromMatrix</a></li><li data-type='method'><a href="Lore.Quaternion.html#.inverse">inverse</a></li><li data-type='method'><a href="Lore.Quaternion.html#.multiply">multiply</a></li><li data-type='method'><a href="Lore.Quaternion.html#.multiplyScalar">multiplyScalar</a></li><li data-type='method'><a href="Lore.Quaternion.html#.normalize">normalize</a></li><li data-type='method'><a href="Lore.Quaternion.html#.slerp">slerp</a></li><li data-type='method'><a href="Lore.Quaternion.html#.subtract">subtract</a></li><li data-type='method'><a href="Lore.Quaternion.html#add">add</a></li><li data-type='method'><a href="Lore.Quaternion.html#clone">clone</a></li><li data-type='method'><a href="Lore.Quaternion.html#conjugate">conjugate</a></li><li data-type='method'><a href="Lore.Quaternion.html#dot">dot</a></li><li data-type='method'><a href="Lore.Quaternion.html#equals">equals</a></li><li data-type='method'><a href="Lore.Quaternion.html#getW">getW</a></li><li data-type='method'><a href="Lore.Quaternion.html#getX">getX</a></li><li data-type='method'><a href="Lore.Quaternion.html#getY">getY</a></li><li data-type='method'><a href="Lore.Quaternion.html#getZ">getZ</a></li><li data-type='method'><a href="Lore.Quaternion.html#inverse">inverse</a></li><li data-type='method'><a href="Lore.Quaternion.html#length">length</a></li><li data-type='method'><a href="Lore.Quaternion.html#lengthSq">lengthSq</a></li><li data-type='method'><a href="Lore.Quaternion.html#lookAt">lookAt</a></li><li data-type='method'><a href="Lore.Quaternion.html#multiplyA">multiplyA</a></li><li data-type='method'><a href="Lore.Quaternion.html#multiplyB">multiplyB</a></li><li data-type='method'><a href="Lore.Quaternion.html#multiplyScalar">multiplyScalar</a></li><li data-type='method'><a href="Lore.Quaternion.html#normalize">normalize</a></li><li data-type='method'><a href="Lore.Quaternion.html#rotateX">rotateX</a></li><li data-type='method'><a href="Lore.Quaternion.html#rotateY">rotateY</a></li><li data-type='method'><a href="Lore.Quaternion.html#rotateZ">rotateZ</a></li><li data-type='method'><a href="Lore.Quaternion.html#set">set</a></li><li data-type='method'><a href="Lore.Quaternion.html#setFromAxisAngle">setFromAxisAngle</a></li><li data-type='method'><a href="Lore.Quaternion.html#setFromMatrix">setFromMatrix</a></li><li data-type='method'><a href="Lore.Quaternion.html#setFromUnitVectors">setFromUnitVectors</a></li><li data-type='method'><a href="Lore.Quaternion.html#setW">setW</a></li><li data-type='method'><a href="Lore.Quaternion.html#setX">setX</a></li><li data-type='method'><a href="Lore.Quaternion.html#setY">setY</a></li><li data-type='method'><a href="Lore.Quaternion.html#setZ">setZ</a></li><li data-type='method'><a href="Lore.Quaternion.html#subtract">subtract</a></li><li data-type='method'><a href="Lore.Quaternion.html#toRotationMatrix">toRotationMatrix</a></li><li data-type='method'><a href="Lore.Quaternion.html#toString">toString</a></li></ul></li><li><a href="Lore.RadixSort.html">RadixSort</a><ul class='methods'><li data-type='method'><a href="Lore.RadixSort.html#initHistograms">initHistograms</a></li><li data-type='method'><a href="Lore.RadixSort.html#lsbPass">lsbPass</a></li><li data-type='method'><a href="Lore.RadixSort.html#msbPass">msbPass</a></li><li data-type='method'><a href="Lore.RadixSort.html#pass">pass</a></li><li data-type='method'><a href="Lore.RadixSort.html#sort">sort</a></li></ul></li><li><a href="Lore.Ray.html">Ray</a><ul class='methods'><li data-type='method'><a href="Lore.Ray.html#applyProjection">applyProjection</a></li><li data-type='method'><a href="Lore.Ray.html#closestPointToPoint">closestPointToPoint</a></li><li data-type='method'><a href="Lore.Ray.html#copyFrom">copyFrom</a></li><li data-type='method'><a href="Lore.Ray.html#distanceSqToPoint">distanceSqToPoint</a></li></ul></li><li><a href="Lore.Raycaster.html">Raycaster</a><ul class='methods'><li data-type='method'><a href="Lore.Raycaster.html#set">set</a></li></ul></li><li><a href="Lore.Renderer.html">Renderer</a><ul class='methods'><li data-type='method'><a href="Lore.Renderer.html#animate">animate</a></li><li data-type='method'><a href="Lore.Renderer.html#createGeometry">createGeometry</a></li><li data-type='method'><a href="Lore.Renderer.html#disableContextMenu">disableContextMenu</a></li><li data-type='method'><a href="Lore.Renderer.html#getDevicePixelRatio">getDevicePixelRatio</a></li><li data-type='method'><a href="Lore.Renderer.html#getHeight">getHeight</a></li><li data-type='method'><a href="Lore.Renderer.html#getWidth">getWidth</a></li><li data-type='method'><a href="Lore.Renderer.html#init">init</a></li><li data-type='method'><a href="Lore.Renderer.html#setClearColor">setClearColor</a></li><li data-type='method'><a href="Lore.Renderer.html#setMaxFps">setMaxFps</a></li><li data-type='method'><a href="Lore.Renderer.html#updateViewport">updateViewport</a></li></ul></li><li><a href="Lore.Shader.html">Shader</a></li><li><a href="Lore.SphericalCoords.html">SphericalCoords</a><ul class='methods'><li data-type='method'><a href="Lore.SphericalCoords.html#clone">clone</a></li><li data-type='method'><a href="Lore.SphericalCoords.html#limit">limit</a></li><li data-type='method'><a href="Lore.SphericalCoords.html#secure">secure</a></li><li data-type='method'><a href="Lore.SphericalCoords.html#set">set</a></li><li data-type='method'><a href="Lore.SphericalCoords.html#setFromVector">setFromVector</a></li><li data-type='method'><a href="Lore.SphericalCoords.html#toString">toString</a></li></ul></li><li><a href="Lore.Statistics.html">Statistics</a><ul class='methods'><li data-type='method'><a href="Lore.Statistics.html#.getPercentile">getPercentile</a></li><li data-type='method'><a href="Lore.Statistics.html#.normalize">normalize</a></li><li data-type='method'><a href="Lore.Statistics.html#.normalizeNoOutliers">normalizeNoOutliers</a></li><li data-type='method'><a href="Lore.Statistics.html#.randomNormal">randomNormal</a></li><li data-type='method'><a href="Lore.Statistics.html#.randomNormalInRange">randomNormalInRange</a></li><li data-type='method'><a href="Lore.Statistics.html#.randomNormalScaled">randomNormalScaled</a></li><li data-type='method'><a href="Lore.Statistics.html#.scale">scale</a></li><li data-type='method'><a href="Lore.Statistics.html#.transpose2dArray">transpose2dArray</a></li></ul></li><li><a href="Lore.Tree.html">Tree</a><ul class='methods'><li data-type='method'><a href="Lore.Tree.html#.fromEdgeList">fromEdgeList</a></li><li data-type='method'><a href="Lore.Tree.html#layout">layout</a></li></ul></li><li><a href="Lore.Uniform.html">Uniform</a><ul class='methods'><li data-type='method'><a href="Lore.Uniform.html#.Set">Set</a></li><li data-type='method'><a href="Lore.Uniform.html#setValue">setValue</a></li></ul></li><li><a href="Lore.Utils.html">Utils</a><ul class='methods'><li data-type='method'><a href="Lore.Utils.html#.arrayContains">arrayContains</a></li><li data-type='method'><a href="Lore.Utils.html#.concatTypedArrays">concatTypedArrays</a></li><li data-type='method'><a href="Lore.Utils.html#.extend">extend</a></li><li data-type='method'><a href="Lore.Utils.html#.isFloat">isFloat</a></li><li data-type='method'><a href="Lore.Utils.html#.isInt">isInt</a></li><li data-type='method'><a href="Lore.Utils.html#.jsonp">jsonp</a></li><li data-type='method'><a href="Lore.Utils.html#.mergePointDistances">mergePointDistances</a></li><li data-type='method'><a href="Lore.Utils.html#.msb">msb</a></li></ul></li><li><a href="Lore.Vector3f.html">Vector3f</a><ul class='methods'><li data-type='method'><a href="Lore.Vector3f.html#.add">add</a></li><li data-type='method'><a href="Lore.Vector3f.html#.cross">cross</a></li><li data-type='method'><a href="Lore.Vector3f.html#.divide">divide</a></li><li data-type='method'><a href="Lore.Vector3f.html#.divideScalar">divideScalar</a></li><li data-type='method'><a href="Lore.Vector3f.html#.dot">dot</a></li><li data-type='method'><a href="Lore.Vector3f.html#.forward">forward</a></li><li data-type='method'><a href="Lore.Vector3f.html#.multiply">multiply</a></li><li data-type='method'><a href="Lore.Vector3f.html#.multiplyScalar">multiplyScalar</a></li><li data-type='method'><a href="Lore.Vector3f.html#.normalize">normalize</a></li><li data-type='method'><a href="Lore.Vector3f.html#.right">right</a></li><li data-type='method'><a href="Lore.Vector3f.html#.subtract">subtract</a></li><li data-type='method'><a href="Lore.Vector3f.html#.up">up</a></li><li data-type='method'><a href="Lore.Vector3f.html#add">add</a></li><li data-type='method'><a href="Lore.Vector3f.html#applyProjection">applyProjection</a></li><li data-type='method'><a href="Lore.Vector3f.html#applyQuaternion">applyQuaternion</a></li><li data-type='method'><a href="Lore.Vector3f.html#clone">clone</a></li><li data-type='method'><a href="Lore.Vector3f.html#copyFrom">copyFrom</a></li><li data-type='method'><a href="Lore.Vector3f.html#cross">cross</a></li><li data-type='method'><a href="Lore.Vector3f.html#distanceTo">distanceTo</a></li><li data-type='method'><a href="Lore.Vector3f.html#distanceToSq">distanceToSq</a></li><li data-type='method'><a href="Lore.Vector3f.html#divide">divide</a></li><li data-type='method'><a href="Lore.Vector3f.html#divideScalar">divideScalar</a></li><li data-type='method'><a href="Lore.Vector3f.html#dot">dot</a></li><li data-type='method'><a href="Lore.Vector3f.html#equals">equals</a></li><li data-type='method'><a href="Lore.Vector3f.html#getX">getX</a></li><li data-type='method'><a href="Lore.Vector3f.html#getY">getY</a></li><li data-type='method'><a href="Lore.Vector3f.html#getZ">getZ</a></li><li data-type='method'><a href="Lore.Vector3f.html#length">length</a></li><li data-type='method'><a href="Lore.Vector3f.html#lengthSq">lengthSq</a></li><li data-type='method'><a href="Lore.Vector3f.html#multiply">multiply</a></li><li data-type='method'><a href="Lore.Vector3f.html#multiplyScalar">multiplyScalar</a></li><li data-type='method'><a href="Lore.Vector3f.html#normalize">normalize</a></li><li data-type='method'><a href="Lore.Vector3f.html#project">project</a></li><li data-type='method'><a href="Lore.Vector3f.html#set">set</a></li><li data-type='method'><a href="Lore.Vector3f.html#setFromSphericalCoords">setFromSphericalCoords</a></li><li data-type='method'><a href="Lore.Vector3f.html#setLength">setLength</a></li><li data-type='method'><a href="Lore.Vector3f.html#setX">setX</a></li><li data-type='method'><a href="Lore.Vector3f.html#setY">setY</a></li><li data-type='method'><a href="Lore.Vector3f.html#setZ">setZ</a></li><li data-type='method'><a href="Lore.Vector3f.html#subtract">subtract</a></li><li data-type='method'><a href="Lore.Vector3f.html#toDirection">toDirection</a></li><li data-type='method'><a href="Lore.Vector3f.html#toString">toString</a></li><li data-type='method'><a href="Lore.Vector3f.html#unproject">unproject</a></li></ul></li></ul><h3>Global</h3><ul><li><a href="global.html#Lore">Lore</a></li></ul>
-</nav>
-
-<div id="main">
-    
-    <h1 class="page-title">Math/Quaternion.js</h1>
-    
-
-    
-
-
-
-    
-    <section>
-        <article>
-            <pre class="prettyprint source linenums"><code>/** 
- * A class representing a quaternion.
- * 
- * @property {Float32Array} components A typed array storing the components of this quaternion.
- */
-Lore.Quaternion = class Quaternion {
-    /**
-     * Creates an instance of Quaternion.
-     * @param {Number} x The x component of the quaternion.
-     * @param {Number} y The y component of the quaternion.
-     * @param {Number} z The z component of the quaternion.
-     * @param {Number} w The w component of the quaternion.
-     */
-    constructor(x, y, z, w) {
-        if (arguments.length === 1) {
-            this.components = new Float32Array(x);
-        } else if (arguments.length === 2) {
-            this.components = new Float32Array(4);
-            this.setFromAxisAngle(x, y);
-        } else {
-            this.components = new Float32Array(4);
-            this.components[0] = x || 0.0;
-            this.components[1] = y || 0.0;
-            this.components[2] = z || 0.0;
-            this.components[3] = (w !== undefined) ? w : 1.0;
-        }
-    }
-
-    /**
-     * Get the x component of this quaternion.
-     * 
-     * @returns {Number} The x component of this quaternion.
-     */
-    getX() {
-        return this.components[0];
-    }
-
-    /**
-     * Get the y component of this quaternion.
-     * 
-     * @returns {Number} The y component of this quaternion.
-     */
-    getY() {
-        return this.components[1];
-    }
-
-    /**
-     * Get the z component of this quaternion.
-     * 
-     * @returns {Number} The z component of this quaternion.
-     */
-    getZ() {
-        return this.components[2];
-    }
-
-    /**
-     * Get the w component of this quaternion.
-     * 
-     * @returns {Number} The w component of this quaternion.
-     */
-    getW() {
-        return this.components[3];
-    }
-
-    /**
-     * Set the components of this quaternion.
-     * 
-     * @param {Number} x The x component of this quaternion.
-     * @param {Number} y The y component of this quaternion.
-     * @param {Number} z The z component of this quaternion.
-     * @param {Number} w The w component of this quaternion.
-     * 
-     * @returns {Lore.Quaternion} Returns itself.
-     */
-    set(x, y, z, w) {
-        this.components[0] = x;
-        this.components[1] = y;
-        this.components[2] = z;
-        this.components[3] = w;
-
-        return this;
-    }
-
-    /**
-     * Set the x component of this quaternion.
-     * 
-     * @param {Number} x The x component of this quaternion.
-     * @returns {Quaternion} Returns itself.
-     */
-    setX(x) {
-        this.components[0] = x;
-
-        return this;
-    }
-
-    /**
-     * Set the y component of this quaternion.
-     * 
-     * @param {Number} y The y component of this quaternion.
-     * @returns {Lore.Quaternion} Returns itself.
-     */
-    setY(y) {
-        this.components[1] = y;
-
-        return this;
-    }
-
-    /**
-     * Set the z component of this quaternion.
-     * 
-     * @param {Number} z The z component of this quaternion.
-     * @returns {Lore.Quaternion} Returns itself.
-     */
-    setZ(z) {
-        this.components[2] = z;
-
-        return this;
-    }
-
-    /**
-     * Set the w component of this quaternion.
-     * 
-     * @param {Number} w The w component of this quaternion.
-     * @returns {Lore.Quaternion} Returns itself.
-     */
-    setW(w) {
-        this.components[3] = w;
-
-        return this;
-    }
-
-    /**
-     * Sets the quaternion from the axis angle representation.
-     * 
-     * @param {Lore.Vector3f} axis The axis component.
-     * @param {Number} angle The angle component.
-     * @returns {Lore.Quaternion} Returns itself.
-     */
-    setFromAxisAngle(axis, angle) {
-        // See:
-        // http://www.euclideanspace.com/maths/geometry/rotations/conversions/angleToQuaternion/index.htm
-
-        // Normalize the axis. The resulting quaternion will be normalized as well
-        let normAxis = Lore.Vector3f.normalize(axis);
-        let halfAngle = angle / 2.0;
-        let sinHalfAngle = Math.sin(halfAngle);
-
-        this.components[0] = normAxis.components[0] * sinHalfAngle;
-        this.components[1] = normAxis.components[1] * sinHalfAngle;
-        this.components[2] = normAxis.components[2] * sinHalfAngle;
-        this.components[3] = Math.cos(halfAngle);
-
-        return this;
-    }
-
-    /**
-     * Sets the quaternion from unit vectors.
-     * 
-     * @param {Lore.Vector3f} from The from vector.
-     * @param {Lore.Vector3f} to The to vector.
-     * @returns {Lore.Quaternion} Returns itself.
-     */
-    setFromUnitVectors(from, to) {
-        let v = null;
-        let r = from.dot(to) + 1;
-
-        if (r &lt; 0.000001) {
-            v = new Lore.Vector3f();
-            r = 0;
-            if (Math.abs(from.components[0]) > Math.abs(from.components[2]))
-                v.set(-from.components[1], from.components[0], 0);
-            else
-                v.set(0, -from.components[2], from.components[1]);
-        } else {
-            v = Lore.Vector3f.cross(from, to);
-        }
-
-        this.set(v.components[0], v.components[1], v.components[2], r);
-        this.normalize();
-
-        return this;
-    }
-
-    /**
-     * Set the quaternion based facing in a destionation direction.
-     * 
-     * @param {Lore.Vector3f} source The source vector (the position).
-     * @param {Lore.Vector3f} dest The destination vector.
-     * @param {Lore.Vector3f} up The up vector of the source.
-     * @returns {Lore.Quaternion} Returns itself.
-     */
-    lookAt(source, dest, up) {
-        this.setFromMatrix(Lore.Matrix4f.lookAt(source, dest, up));
-        
-        return this;
-    }
-
-    /**
-     * Get the square length of the quaternion.
-     * 
-     * @returns {Number} The square of the length.
-     */
-    lengthSq() {
-        return this.components[0] * this.components[0] +
-            this.components[1] * this.components[1] +
-            this.components[2] * this.components[2] +
-            this.components[3] * this.components[3];
-    }
-
-    /**
-     * Get the length of this quaternion.
-     * 
-     * @returns {Number} The length.
-     */
-    length() {
-        return Math.sqrt(this.lengthSq());
-    }
-
-    /**
-     * Get the inverse of this quaternion.
-     * 
-     * @returns {Lore.Quaternion} Returns itself.
-     */
-    inverse() {
-        return this.conjugate().normalize();
-    }
-
-    /**
-     * Normalizes this quaternion.
-     * 
-     * @returns {Lore.Quaternion} Returns itself.
-     */
-    normalize() {
-        let length = this.length();
-
-        if (length === 0) {
-            this.components[0] = 0.0;
-            this.components[1] = 0.0;
-            this.components[2] = 0.0;
-            this.components[3] = 1.0;
-        } else {
-            let inv = 1 / length;
-            this.components[0] *= inv;
-            this.components[1] *= inv;
-            this.components[2] *= inv;
-            this.components[3] *= inv;
-        }
-
-        return this;
-    }
-
-    /**
-     * Get the dot product of this and another quaternion.
-     * 
-     * @param {Lore.Quaternion} q A quaternion.
-     * @returns {Number} The dot product.
-     */
-    dot(q) {
-        return this.components[0] * q.components[0] +
-            this.components[1] * q.components[1] +
-            this.components[2] * q.components[2] +
-            this.components[3] * q.components[3];
-    }
-
-    /**
-     * Multiply this quaternion with another (a * b).
-     * 
-     * @param {Lore.Quaternion} b Another quaternion.
-     * @returns {Lore.Quaternion} Returns itself.
-     */
-    multiplyA(b) {
-        // See:
-        // http://www.euclideanspace.com/maths/algebra/realNormedAlgebra/quaternions/code/index.htm
-
-        let x = this.components[0] * b.components[3] + this.components[3] * b.components[0] + this.components[1] * b.components[2] - this.components[2] * b.components[1];
-        let y = this.components[1] * b.components[3] + this.components[3] * b.components[1] + this.components[2] * b.components[0] - this.components[0] * b.components[2];
-        let z = this.components[2] * b.components[3] + this.components[3] * b.components[2] + this.components[0] * b.components[1] - this.components[1] * b.components[0];
-        let w = this.components[3] * b.components[3] - this.components[0] * b.components[0] - this.components[1] * b.components[1] - this.components[2] * b.components[2];
-
-        this.components[0] = x;
-        this.components[1] = y;
-        this.components[2] = z;
-        this.components[3] = w;
-
-        return this;
-    }
-
-    /**
-     * Multiply another with this quaternion (a * b).
-     * 
-     * @param {Lore.Quaternion} a Another quaternion.
-     * @returns {Lore.Quaternion} Returns itself.
-     */
-    multiplyB(a) {
-        // See:
-        // http://www.euclideanspace.com/maths/algebra/realNormedAlgebra/quaternions/code/index.htm
-
-        let x = a.components[0] * this.components[3] + a.components[3] * this.components[0] + a.components[1] * this.components[2] - a.components[2] * this.components[1];
-        let y = a.components[1] * this.components[3] + a.components[3] * this.components[1] + a.components[2] * this.components[0] - a.components[0] * this.components[2];
-        let z = a.components[2] * this.components[3] + a.components[3] * this.components[2] + a.components[0] * this.components[1] - a.components[1] * this.components[0];
-        let w = a.components[3] * this.components[3] - a.components[0] * this.components[0] - a.components[1] * this.components[1] - a.components[2] * this.components[2];
-
-        this.components[0] = x;
-        this.components[1] = y;
-        this.components[2] = z;
-        this.components[3] = w;
-
-        return this;
-    }
-
-    /**
-     * Multiply this quaternion with a scalar.
-     * 
-     * @param {Number} s A scalar.
-     * @returns {Lore.Quaternion} Returns itself.
-     */
-    multiplyScalar(s) {
-        this.components[0] *= s;
-        this.components[1] *= s;
-        this.components[2] *= s;
-        this.components[3] *= s;
-
-        return this;
-    }
-
-    /**
-     * Conjugate (* -1) this quaternion.
-     * 
-     * @returns {Lore.Quaternion} Returns itself.
-     */
-    conjugate() {
-        // See:
-        // http://www.3dgep.com/understanding-quaternions/#Quaternion_Conjugate
-        this.components[0] *= -1;
-        this.components[1] *= -1;
-        this.components[2] *= -1;
-
-        return this;
-    }
-
-    /**
-     * Add another quaternion to this one.
-     * 
-     * @param {Lore.Quaternion} q A quaternion.
-     * @returns {Lore.Quaternion} Returns itself.
-     */
-    add(q) {
-        this.components[0] += q.components[0];
-        this.components[1] += q.components[1];
-        this.components[2] += q.components[2];
-        this.components[3] += q.components[3];
-
-        return this;
-    }
-
-    /**
-     * Subtract another quaternion from this one.
-     * 
-     * @param {Lore.Quaternion} q A quaternion.
-     * @returns {Lore.Quaternion} Returns itself.
-     */
-    subtract(q) {
-        this.components[0] -= q.components[0];
-        this.components[1] -= q.components[1];
-        this.components[2] -= q.components[2];
-        this.components[3] -= q.components[3];
-
-        return this;
-    }
-
-    /**
-     * Rotate this quaternion around the x axis.
-     * 
-     * @param {Number} angle An angle in radians.
-     * @returns {Lore.Quaternion} Returns itself.
-     */
-    rotateX(angle) {
-        let halfAngle = angle / 2.0;
-        return this.multiplyA(
-            new Lore.Quaternion(Math.sin(halfAngle), 0.0, 0.0, Math.cos(halfAngle))
-        );
-    }
-
-    /**
-     * Rotate this quaternion around the y axis.
-     * 
-     * @param {Number} angle An angle in radians.
-     * @returns {Lore.Quaternion} Returns itself.
-     */
-    rotateY(angle) {
-        let halfAngle = angle / 2.0;
-        return this.multiplyA(
-            new Lore.Quaternion(0.0, Math.sin(halfAngle), 0.0, Math.cos(halfAngle))
-        );
-    }
-
-    /**
-     * Rotate this quaternion around the y axis.
-     * 
-     * @param {Number} angle An angle in radians.
-     * @returns {Lore.Quaternion} Returns itself.
-     */
-    rotateZ(angle) {
-        let halfAngle = angle / 2.0;
-        return this.multiplyA(
-            new Lore.Quaternion(0.0, 0.0, Math.sin(halfAngle), Math.cos(halfAngle))
-        );
-    }
-
-    toAxisAngle() {
-        // It seems like this isn't numerically stable. This could be solved
-        // by some checks as described here:
-        // http://www.euclideanspace.com/maths/geometry/rotations/conversions/quaternionToAngle/
-        // or here:
-        // https://www.flipcode.com/documents/matrfaq.html#Q57
-        // However, this function currently isn't used.
-        console.warn('The method toAxisAngle() has not been implemented.')
-    }
-
-    /**
-     * Create a rotation matrix from this quaternion.
-     * 
-     * @returns {Lore.Matrix4f} A rotation matrix representation of this quaternion.
-     */
-    toRotationMatrix() {
-        let i = this.components[0];
-        let j = this.components[1];
-        let k = this.components[2];
-        let r = this.components[3];
-
-        let ii = i * i;
-        let ij = i * j;
-        let ik = i * k;
-        let ir = i * r;
-
-        let jr = j * r;
-        let jj = j * j;
-        let jk = j * k;
-
-        let kk = k * k;
-        let kr = k * r;
-
-        let mat = new Lore.Matrix4f();
-
-        mat.entries[0] = 1 - 2 * (jj + kk);
-        mat.entries[1] = 2 * (ij + kr);
-        mat.entries[2] = 2 * (ik - jr);
-        mat.entries[4] = 2 * (jk - kr);
-        mat.entries[5] = 1 - 2 * (ii + kk);
-        mat.entries[6] = 2 * (jk + ir);
-        mat.entries[8] = 2 * (ik + jr);
-        mat.entries[9] = 2 * (jk - ir);
-        mat.entries[10] = 1 - 2 * (ii + jj);
-
-        return mat;
-    }
-
-    /**
-     * Set this quaternion from a (rotation) matrix.
-     * 
-     * @param {Lore.Matrix4f} m 
-     * @returns {Lore.Quaternion} Returns itself.
-     */
-    setFromMatrix(m) {
-        // As in three.js, this is an implementation straight from:
-        // http://www.euclideanspace.com/maths/geometry/rotations/conversions/matrixToQuaternion/index.htm
-
-        // Get the rotation matrix (if m is a Matrix4f)
-        let m00 = m.entries[0],
-            m01 = m.entries[4],
-            m02 = m.entries[8];
-        let m10 = m.entries[1],
-            m11 = m.entries[5],
-            m12 = m.entries[9];
-        let m20 = m.entries[2],
-            m21 = m.entries[6],
-            m22 = m.entries[10];
-
-        let t = m00 + m11 + m22;
-
-        if (t > 0) {
-            let s = 0.5 / Math.sqrt(t + 1.0);
-            this.components[0] = (m21 - m12) * s;
-            this.components[1] = (m02 - m20) * s;
-            this.components[2] = (m10 - m01) * s;
-            this.components[3] = 0.25 / s;
-        } else if (m00 > m11 &amp;&amp; m00 > m22) {
-            let s = 2.0 * Math.sqrt(1.0 + m00 - m11 - m22);
-            this.components[0] = 0.25 * s;
-            this.components[1] = (m01 + m10) / s;
-            this.components[2] = (m02 + m20) / s;
-            this.components[3] = (m21 - m12) / s;
-        } else if (m11 > m22) {
-            let s = 2.0 * Math.sqrt(1.0 + m11 - m00 - m22);
-            this.components[0] = (m01 + m10) / s;
-            this.components[1] = 0.25 * s;
-            this.components[2] = (m12 + m21) / s;
-            this.components[3] = (m02 - m20) / s;
-        } else {
-            let s = 2.0 * Math.sqrt(1.0 + m22 - m00 - m11);
-            this.components[0] = (m02 + m20) / s;
-            this.components[1] = (m12 + m21) / s;
-            this.components[2] = 0.25 * s;
-            this.components[3] = (m10 - m01) / s;
-        }
-
-        return this;
-    }
-
-    /**
-     * Clone this quaternion.
-     * 
-     * @returns {Lore.Quaternion} A clone of this quaternion.
-     */
-    clone() {
-        return new Lore.Quaternion(this.components[0], this.components[1],
-            this.components[2], this.components[3]);
-    }
-
-    /**
-     * Checks whether the entries of this quaternion match another one.
-     * 
-     * @param {Lore.Quaternion} q A quaternion.
-     * @returns {Boolean} A boolean representing whether the entries of the two quaternions match.
-     */
-    equals(q) {
-        return this.components[0] === q.components[0] &amp;&amp;
-            this.components[1] === q.components[1] &amp;&amp;
-            this.components[2] === q.components[2] &amp;&amp;
-            this.components[3] === q.components[3];
-    }
-
-    /**
-     * Returns a string representation of this quaternion.
-     * 
-     * @returns {String} A string representing this quaternion.
-     */
-    toString() {
-        return 'x: ' + this.getX() + ', y: ' + this.getY() + ', z: ' +
-            this.getZ() + ', w: ' + this.getW();
-    }
-
-    /**
-     * Calculate the dot product of two quaternions.
-     * 
-     * @static
-     * @param {Lore.Quaternion} q A quaternion.
-     * @param {Lore.Quaternion} p A quaternion.
-     * @returns {Number} The dot product.
-     */
-    static dot(q, p) {
-        return new Lore.Quaternion(q.components[0] * p.components[0] +
-            q.components[1] * p.components[1] +
-            q.components[2] * p.components[2] +
-            q.components[3] * p.components[3]);
-    }
-
-    /**
-     * Multiply (cross product) two quaternions.
-     * 
-     * @static
-     * @param {Lore.Quaternion} a A quaternion.
-     * @param {Lore.Quaternion} b A quaternion.
-     * @returns {Lore.Quaternion} The cross product quaternion.
-     */
-    static multiply(a, b) {
-        return new Lore.Quaternion(
-            a.components[0] * b.components[3] + a.components[3] * b.components[0] +
-            a.components[1] * b.components[2] - a.components[2] * b.components[1],
-            a.components[1] * b.components[3] + a.components[3] * b.components[1] +
-            a.components[2] * b.components[0] - a.components[0] * b.components[2],
-            a.components[2] * b.components[3] + a.components[3] * b.components[2] +
-            a.components[0] * b.components[1] - a.components[1] * b.components[0],
-            a.components[3] * b.components[3] + a.components[0] * b.components[0] +
-            a.components[1] * b.components[1] - a.components[2] * b.components[2]
-        );
-    }
-
-    /**
-     * Multiplies a quaternion with a scalar.
-     * 
-     * @static
-     * @param {Lore.Quaternion} q A quaternion.
-     * @param {Number} s A scalar.
-     * @returns {Lore.Quaternion} The resulting quaternion.
-     */
-    static multiplyScalar(q, s) {
-        return new Lore.Quaternion(q.components[0] * s, q.components[1] * s,
-            q.components[2] * s, q.components[3] * s);
-    }
-
-    /**
-     * Inverse a quaternion.
-     * 
-     * @static
-     * @param {Lore.Quaternion} q A quaternion.
-     * @returns {Lore.Quaternion} The resulting quaternion.
-     */
-    static inverse(q) {
-        let p = new Lore.Quaternion(q.components);
-        return p.conjugate().normalize();
-    }
-
-    /**
-     * Normalize a quaternion.
-     * 
-     * @static
-     * @param {Lore.Quaternion} q A quaternion.
-     * @returns {Lore.Quaternion} The resulting quaternion.
-     */
-    static normalize(q) {
-        let length = q.length();
-
-        if (length === 0) {
-            return new Lore.Quaternion(0.0, 0.0, 0.0, 1.0);
-        } else {
-            let inv = 1 / length;
-            return new Lore.Quaternion(q.components[0] * inv, q.components[1] * inv,
-                q.components[2] * inv, q.components[3] * inv);
-        }
-    }
-
-    /**
-     * Conjugate (* -1) a quaternion.
-     * 
-     * @static
-     * @param {Lore.Quaternion} q A quaternion.
-     * @returns {Lore.Quaternion} The resulting quaternion.
-     */
-    static conjugate(q) {
-        return new Lore.Quaternion(q.components[0] * -1, q.components[1] * -1,
-            q.components[2] * -1, q.components[3]);
-    }
-
-    /**
-     * Sum two quaternions.
-     * 
-     * @static
-     * @param {Lore.Quaternion} q A quaternion.
-     * @param {Lore.Quaternion} p A quaternion.
-     * @returns {Lore.Quaternion} The resulting quaternion.
-     */
-    static add(q, p) {
-        return new Lore.Quaternion(q.components[0] + p.components[0],
-            q.components[1] + p.components[1],
-            q.components[2] + p.components[2],
-            q.components[3] + p.components[3]);
-    }
-
-    /**
-     * Subtract a quaternion from another (q - p).
-     * 
-     * @static
-     * @param {Lore.Quaternion} q A quaternion.
-     * @param {Lore.Quaternion} p A quaternion.
-     * @returns {Lore.Quaternion} The resulting quaternion.
-     */
-    static subtract(q, p) {
-        return new Lore.Quaternion(q.components[0] - p.components[0],
-            q.components[1] - p.components[1],
-            q.components[2] - p.components[2],
-            q.components[3] - p.components[3]);
-    }
-
-    /**
-     * Create a quaternion from a matrix.
-     * 
-     * @static
-     * @param {Lore.Matrix4f} m A matrix.
-     * @returns {Lore.Quaternion} The resulting quaternion.
-     */
-    static fromMatrix(m) {
-        let q = new Lore.Quaternion();
-        q.setFromMatrix(m);
-        return q;
-    }
-
-    /**
-     * Interpolate between two quaternions (t is between 0 and 1).
-     * 
-     * @static
-     * @param {Lore.Quaternion} q The source quaternion.
-     * @param {Lore.Quaternion} p The target quaternion.
-     * @param {Number} t The interpolation value / percentage (between 0 an 1).
-     * @returns {Lore.Quaternion} The resulting quaternion.
-     */
-    static slerp(q, p, t) {
-        // See:
-        // http://www.euclideanspace.com/maths/algebra/realNormedAlgebra/quaternions/slerp/
-
-        if (t === 0) return new Lore.Quaternion(q.components);
-        if (t === 1) return new Lore.Quaternion(p.components);
-
-        let tmp = new Lore.Quaternion(p.components);
-
-        // The angle between quaternions
-        let cosHalfTheta = q.components[0] * tmp.components[0] +
-            q.components[1] * tmp.components[1] +
-            q.components[2] * tmp.components[2] +
-            q.components[3] * tmp.components[3];
-
-        if (cosHalfTheta &lt; 0) {
-            tmp.multiplyScalar(-1);
-            cosHalfTheta = -cosHalfTheta;
-        }
-
-        if (Math.abs(cosHalfTheta) >= 1.0) {
-            return new Lore.Quaternion(q.components);
-        }
-
-        let halfTheta = Math.acos(cosHalfTheta);
-        let sinHalfTheta = sqrt(1.0 - cosHalfTheta * cosHalfTheta);
-
-        if (Math.abs(sinHalfTheta) &lt; 0.001) {
-            return new Lore.Quaternion(q.components[0] * 0.5 + tmp.components[0] * 0.5,
-                q.components[1] * 0.5 + tmp.components[1] * 0.5,
-                q.components[2] * 0.5 + tmp.components[2] * 0.5,
-                q.components[3] * 0.5 + tmp.components[3] * 0.5);
-        }
-
-        let ratioA = Math.sin((1 - t) * halfTheta) / sinHalfTheta;
-        let ratioB = Math.sin(t * halfTheta) / sinHalfTheta;
-
-        return new Lore.Quaternion(q.components[0] * ratioA + tmp.components[0] * ratioB,
-            q.components[1] * ratioA + tmp.components[1] * ratioB,
-            q.components[2] * ratioA + tmp.components[2] * ratioB,
-            q.components[3] * ratioA + tmp.components[3] * ratioB);
-    }
-}</code></pre>
-        </article>
-    </section>
-
-
-
-
-</div>
-
-<br class="clear">
-
-<footer>
-<<<<<<< HEAD
-    Documentation generated by <a href="https://github.com/jsdoc3/jsdoc">JSDoc 3.5.5</a> on Sun Mar 04 2018 16:38:08 GMT+0100 (W. Europe Standard Time) using the <a href="https://github.com/clenemt/docdash">docdash</a> theme.
-=======
-    Documentation generated by <a href="https://github.com/jsdoc3/jsdoc">JSDoc 3.5.5</a> on Sat Mar 24 2018 17:47:47 GMT+0100 (CET) using the <a href="https://github.com/clenemt/docdash">docdash</a> theme.
->>>>>>> 5daf68d4
-</footer>
-
-<script>prettyPrint();</script>
-<script src="scripts/linenumber.js"></script>
-</body>
-</html>
+<!DOCTYPE html>
+<html lang="en">
+<head>
+    <meta charset="utf-8">
+    <title>Math/Quaternion.js - Documentation</title>
+
+    <script src="scripts/prettify/prettify.js"></script>
+    <script src="scripts/prettify/lang-css.js"></script>
+    <!--[if lt IE 9]>
+      <script src="//html5shiv.googlecode.com/svn/trunk/html5.js"></script>
+    <![endif]-->
+    <link type="text/css" rel="stylesheet" href="styles/prettify.css">
+    <link type="text/css" rel="stylesheet" href="styles/jsdoc.css">
+</head>
+<body>
+
+<input type="checkbox" id="nav-trigger" class="nav-trigger" />
+<label for="nav-trigger" class="navicon-button x">
+  <div class="navicon"></div>
+</label>
+
+<label for="nav-trigger" class="overlay"></label>
+
+<nav>
+    <h2><a href="index.html">Home</a></h2><h3>Classes</h3><ul><li><a href="Lore.AABB.html">AABB</a><ul class='methods'><li data-type='method'><a href="Lore.AABB.html#.clone">clone</a></li><li data-type='method'><a href="Lore.AABB.html#.fromPoints">fromPoints</a></li><li data-type='method'><a href="Lore.AABB.html#.getCorners">getCorners</a></li><li data-type='method'><a href="Lore.AABB.html#cylinderTest">cylinderTest</a></li><li data-type='method'><a href="Lore.AABB.html#distanceFromCenterToPointSq">distanceFromCenterToPointSq</a></li><li data-type='method'><a href="Lore.AABB.html#distanceToPointSq">distanceToPointSq</a></li><li data-type='method'><a href="Lore.AABB.html#getLocCode">getLocCode</a></li><li data-type='method'><a href="Lore.AABB.html#rayTest">rayTest</a></li><li data-type='method'><a href="Lore.AABB.html#setLocCode">setLocCode</a></li><li data-type='method'><a href="Lore.AABB.html#testAABB">testAABB</a></li><li data-type='method'><a href="Lore.AABB.html#updateDimensions">updateDimensions</a></li></ul></li><li><a href="Lore.Attribute.html">Attribute</a><ul class='methods'><li data-type='method'><a href="Lore.Attribute.html#bind">bind</a></li><li data-type='method'><a href="Lore.Attribute.html#createBuffer">createBuffer</a></li><li data-type='method'><a href="Lore.Attribute.html#getGlType">getGlType</a></li><li data-type='method'><a href="Lore.Attribute.html#getW">getW</a></li><li data-type='method'><a href="Lore.Attribute.html#getX">getX</a></li><li data-type='method'><a href="Lore.Attribute.html#getY">getY</a></li><li data-type='method'><a href="Lore.Attribute.html#getZ">getZ</a></li><li data-type='method'><a href="Lore.Attribute.html#setFromVector">setFromVector</a></li><li data-type='method'><a href="Lore.Attribute.html#setFromVectorArray">setFromVectorArray</a></li><li data-type='method'><a href="Lore.Attribute.html#setW">setW</a></li><li data-type='method'><a href="Lore.Attribute.html#setX">setX</a></li><li data-type='method'><a href="Lore.Attribute.html#setY">setY</a></li><li data-type='method'><a href="Lore.Attribute.html#setZ">setZ</a></li><li data-type='method'><a href="Lore.Attribute.html#update">update</a></li></ul></li><li><a href="Lore.CameraBase.html">CameraBase</a><ul class='methods'><li data-type='method'><a href="Lore.CameraBase.html#getProjectionMatrix">getProjectionMatrix</a></li><li data-type='method'><a href="Lore.CameraBase.html#getViewMatrix">getViewMatrix</a></li><li data-type='method'><a href="Lore.CameraBase.html#init">init</a></li><li data-type='method'><a href="Lore.CameraBase.html#sceneToScreen">sceneToScreen</a></li><li data-type='method'><a href="Lore.CameraBase.html#setLookAt">setLookAt</a></li><li data-type='method'><a href="Lore.CameraBase.html#updateProjectionMatrix">updateProjectionMatrix</a></li><li data-type='method'><a href="Lore.CameraBase.html#updateViewMatrix">updateViewMatrix</a></li><li data-type='method'><a href="Lore.CameraBase.html#updateViewport">updateViewport</a></li></ul></li><li><a href="Lore.Color.html">Color</a><ul class='methods'><li data-type='method'><a href="Lore.Color.html#.fromHex">fromHex</a></li><li data-type='method'><a href="Lore.Color.html#.gdbHueShift">gdbHueShift</a></li><li data-type='method'><a href="Lore.Color.html#.hslToHex">hslToHex</a></li><li data-type='method'><a href="Lore.Color.html#.hslToRgb">hslToRgb</a></li><li data-type='method'><a href="Lore.Color.html#.hueToRgb">hueToRgb</a></li><li data-type='method'><a href="Lore.Color.html#.rgbToHsl">rgbToHsl</a></li><li data-type='method'><a href="Lore.Color.html#set">set</a></li></ul></li><li><a href="Lore.ControlsBase.html">ControlsBase</a><ul class='methods'><li data-type='method'><a href="Lore.ControlsBase.html#addEventListener">addEventListener</a></li><li data-type='method'><a href="Lore.ControlsBase.html#getLookAt">getLookAt</a></li><li data-type='method'><a href="Lore.ControlsBase.html#initWebVR">initWebVR</a></li><li data-type='method'><a href="Lore.ControlsBase.html#raiseEvent">raiseEvent</a></li><li data-type='method'><a href="Lore.ControlsBase.html#removeEventListener">removeEventListener</a></li><li data-type='method'><a href="Lore.ControlsBase.html#setLookAt">setLookAt</a></li><li data-type='method'><a href="Lore.ControlsBase.html#update">update</a></li></ul></li><li><a href="Lore.CoordinatesHelper.html">CoordinatesHelper</a><ul class='methods'><li data-type='method'><a href="Lore.CoordinatesHelper.html#init">init</a></li></ul></li><li><a href="Lore.CsvFileReader.html">CsvFileReader</a><ul class='methods'><li data-type='method'><a href="Lore.CsvFileReader.html#loaded">loaded</a></li></ul></li><li><a href="Lore.FileReaderBase.html">FileReaderBase</a><ul class='methods'><li data-type='method'><a href="Lore.FileReaderBase.html#addEventListener">addEventListener</a></li><li data-type='method'><a href="Lore.FileReaderBase.html#loaded">loaded</a></li><li data-type='method'><a href="Lore.FileReaderBase.html#raiseEvent">raiseEvent</a></li></ul></li><li><a href="Lore.FilterBase.html">FilterBase</a><ul class='methods'><li data-type='method'><a href="Lore.FilterBase.html#.isVisible">isVisible</a></li><li data-type='method'><a href="Lore.FilterBase.html#filter">filter</a></li><li data-type='method'><a href="Lore.FilterBase.html#getGeometry">getGeometry</a></li><li data-type='method'><a href="Lore.FilterBase.html#reset">reset</a></li><li data-type='method'><a href="Lore.FilterBase.html#setGeometry">setGeometry</a></li></ul></li><li><a href="Lore.FirstPersonControls.html">FirstPersonControls</a><ul class='methods'><li data-type='method'><a href="Lore.FirstPersonControls.html#update">update</a></li></ul></li><li><a href="Lore.Geometry.html">Geometry</a></li><li><a href="Lore.Graph.html">Graph</a><ul class='methods'><li data-type='method'><a href="Lore.Graph.html#.fromEdgeList">fromEdgeList</a></li><li data-type='method'><a href="Lore.Graph.html#forceLayout">forceLayout</a></li><li data-type='method'><a href="Lore.Graph.html#getDistanceMatrix">getDistanceMatrix</a></li><li data-type='method'><a href="Lore.Graph.html#getEdgeList">getEdgeList</a></li><li data-type='method'><a href="Lore.Graph.html#getUnweightedAdjacencyMatrix">getUnweightedAdjacencyMatrix</a></li><li data-type='method'><a href="Lore.Graph.html#kkLayout">kkLayout</a></li></ul></li><li><a href="Lore.HelperBase.html">HelperBase</a><ul class='methods'><li data-type='method'><a href="Lore.HelperBase.html#destruct">destruct</a></li><li data-type='method'><a href="Lore.HelperBase.html#draw">draw</a></li><li data-type='method'><a href="Lore.HelperBase.html#getAttribute">getAttribute</a></li><li data-type='method'><a href="Lore.HelperBase.html#setAttribute">setAttribute</a></li><li data-type='method'><a href="Lore.HelperBase.html#updateAttribute">updateAttribute</a></li><li data-type='method'><a href="Lore.HelperBase.html#updateAttributeAll">updateAttributeAll</a></li></ul></li><li><a href="Lore.InRangeFilter.html">InRangeFilter</a><ul class='methods'><li data-type='method'><a href="Lore.InRangeFilter.html#filter">filter</a></li><li data-type='method'><a href="Lore.InRangeFilter.html#getMax">getMax</a></li><li data-type='method'><a href="Lore.InRangeFilter.html#getMin">getMin</a></li><li data-type='method'><a href="Lore.InRangeFilter.html#reset">reset</a></li><li data-type='method'><a href="Lore.InRangeFilter.html#setMax">setMax</a></li><li data-type='method'><a href="Lore.InRangeFilter.html#setMin">setMin</a></li></ul></li><li><a href="Lore.Matrix3f.html">Matrix3f</a><ul class='methods'><li data-type='method'><a href="Lore.Matrix3f.html#clone">clone</a></li><li data-type='method'><a href="Lore.Matrix3f.html#equals">equals</a></li></ul></li><li><a href="Lore.Matrix4f.html">Matrix4f</a><ul class='methods'><li data-type='method'><a href="Lore.Matrix4f.html#.compose">compose</a></li><li data-type='method'><a href="Lore.Matrix4f.html#.fromQuaternion">fromQuaternion</a></li><li data-type='method'><a href="Lore.Matrix4f.html#.invert">invert</a></li><li data-type='method'><a href="Lore.Matrix4f.html#.lookAt">lookAt</a></li><li data-type='method'><a href="Lore.Matrix4f.html#.multiply">multiply</a></li><li data-type='method'><a href="Lore.Matrix4f.html#clone">clone</a></li><li data-type='method'><a href="Lore.Matrix4f.html#compose">compose</a></li><li data-type='method'><a href="Lore.Matrix4f.html#decompose">decompose</a></li><li data-type='method'><a href="Lore.Matrix4f.html#determinant">determinant</a></li><li data-type='method'><a href="Lore.Matrix4f.html#equals">equals</a></li><li data-type='method'><a href="Lore.Matrix4f.html#invert">invert</a></li><li data-type='method'><a href="Lore.Matrix4f.html#multiplyA">multiplyA</a></li><li data-type='method'><a href="Lore.Matrix4f.html#multiplyB">multiplyB</a></li><li data-type='method'><a href="Lore.Matrix4f.html#scale">scale</a></li><li data-type='method'><a href="Lore.Matrix4f.html#set">set</a></li><li data-type='method'><a href="Lore.Matrix4f.html#setPosition">setPosition</a></li><li data-type='method'><a href="Lore.Matrix4f.html#setRotation">setRotation</a></li><li data-type='method'><a href="Lore.Matrix4f.html#toString">toString</a></li></ul></li><li><a href="Lore.MatrixFileReader.html">MatrixFileReader</a><ul class='methods'><li data-type='method'><a href="Lore.MatrixFileReader.html#loaded">loaded</a></li></ul></li><li><a href="Lore.Node.html">Node</a><ul class='methods'><li data-type='method'><a href="Lore.Node.html#.createGUID">createGUID</a></li><li data-type='method'><a href="Lore.Node.html#applyMatrix">applyMatrix</a></li><li data-type='method'><a href="Lore.Node.html#getForwardVector">getForwardVector</a></li><li data-type='method'><a href="Lore.Node.html#getModelMatrix">getModelMatrix</a></li><li data-type='method'><a href="Lore.Node.html#getRightVector">getRightVector</a></li><li data-type='method'><a href="Lore.Node.html#getRotationMatrix">getRotationMatrix</a></li><li data-type='method'><a href="Lore.Node.html#getUpVector">getUpVector</a></li><li data-type='method'><a href="Lore.Node.html#rotate">rotate</a></li><li data-type='method'><a href="Lore.Node.html#rotateX">rotateX</a></li><li data-type='method'><a href="Lore.Node.html#rotateY">rotateY</a></li><li data-type='method'><a href="Lore.Node.html#rotateZ">rotateZ</a></li><li data-type='method'><a href="Lore.Node.html#setRotation">setRotation</a></li><li data-type='method'><a href="Lore.Node.html#setTranslation">setTranslation</a></li><li data-type='method'><a href="Lore.Node.html#translateOnAxis">translateOnAxis</a></li><li data-type='method'><a href="Lore.Node.html#translateX">translateX</a></li><li data-type='method'><a href="Lore.Node.html#translateY">translateY</a></li><li data-type='method'><a href="Lore.Node.html#translateZ">translateZ</a></li><li data-type='method'><a href="Lore.Node.html#update">update</a></li></ul></li><li><a href="Lore.Octree.html">Octree</a><ul class='methods'><li data-type='method'><a href="Lore.Octree.html#.clone">clone</a></li><li data-type='method'><a href="Lore.Octree.html#.concatTypedArrays">concatTypedArrays</a></li><li data-type='method'><a href="Lore.Octree.html#.mergeCellDistances">mergeCellDistances</a></li><li data-type='method'><a href="Lore.Octree.html#.mergePointDistances">mergePointDistances</a></li><li data-type='method'><a href="Lore.Octree.html#build">build</a></li><li data-type='method'><a href="Lore.Octree.html#cellDistancesSq">cellDistancesSq</a></li><li data-type='method'><a href="Lore.Octree.html#expandNeighbourhood">expandNeighbourhood</a></li><li data-type='method'><a href="Lore.Octree.html#generateLocCode">generateLocCode</a></li><li data-type='method'><a href="Lore.Octree.html#getCellDistancesToPoint">getCellDistancesToPoint</a></li><li data-type='method'><a href="Lore.Octree.html#getCenters">getCenters</a></li><li data-type='method'><a href="Lore.Octree.html#getClosestBox">getClosestBox</a></li><li data-type='method'><a href="Lore.Octree.html#getClosestBoxFromCenter">getClosestBoxFromCenter</a></li><li data-type='method'><a href="Lore.Octree.html#getClosestPoint">getClosestPoint</a></li><li data-type='method'><a href="Lore.Octree.html#getDepth">getDepth</a></li><li data-type='method'><a href="Lore.Octree.html#getFarthestBox">getFarthestBox</a></li><li data-type='method'><a href="Lore.Octree.html#getFarthestPoint">getFarthestPoint</a></li><li data-type='method'><a href="Lore.Octree.html#getLocCodes">getLocCodes</a></li><li data-type='method'><a href="Lore.Octree.html#getNeighbours">getNeighbours</a></li><li data-type='method'><a href="Lore.Octree.html#getParent">getParent</a></li><li data-type='method'><a href="Lore.Octree.html#kNearestNeighbours">kNearestNeighbours</a></li><li data-type='method'><a href="Lore.Octree.html#pointDistancesSq">pointDistancesSq</a></li><li data-type='method'><a href="Lore.Octree.html#raySearch">raySearch</a></li><li data-type='method'><a href="Lore.Octree.html#traverse">traverse</a></li><li data-type='method'><a href="Lore.Octree.html#traverseIf">traverseIf</a></li></ul></li><li><a href="Lore.OctreeHelper.html">OctreeHelper</a><ul class='methods'><li data-type='method'><a href="Lore.OctreeHelper.html#addEventListener">addEventListener</a></li><li data-type='method'><a href="Lore.OctreeHelper.html#addSelected">addSelected</a></li><li data-type='method'><a href="Lore.OctreeHelper.html#clearSelected">clearSelected</a></li><li data-type='method'><a href="Lore.OctreeHelper.html#destruct">destruct</a></li><li data-type='method'><a href="Lore.OctreeHelper.html#drawBoxes">drawBoxes</a></li><li data-type='method'><a href="Lore.OctreeHelper.html#drawCenters">drawCenters</a></li><li data-type='method'><a href="Lore.OctreeHelper.html#getIntersections">getIntersections</a></li><li data-type='method'><a href="Lore.OctreeHelper.html#getScreenPosition">getScreenPosition</a></li><li data-type='method'><a href="Lore.OctreeHelper.html#hide">hide</a></li><li data-type='method'><a href="Lore.OctreeHelper.html#init">init</a></li><li data-type='method'><a href="Lore.OctreeHelper.html#raiseEvent">raiseEvent</a></li><li data-type='method'><a href="Lore.OctreeHelper.html#rayIntersections">rayIntersections</a></li><li data-type='method'><a href="Lore.OctreeHelper.html#removeSelected">removeSelected</a></li><li data-type='method'><a href="Lore.OctreeHelper.html#selectedContains">selectedContains</a></li><li data-type='method'><a href="Lore.OctreeHelper.html#selectHovered">selectHovered</a></li><li data-type='method'><a href="Lore.OctreeHelper.html#setHovered">setHovered</a></li><li data-type='method'><a href="Lore.OctreeHelper.html#setPointSizeFromZoom">setPointSizeFromZoom</a></li><li data-type='method'><a href="Lore.OctreeHelper.html#setThreshold">setThreshold</a></li><li data-type='method'><a href="Lore.OctreeHelper.html#showCenters">showCenters</a></li><li data-type='method'><a href="Lore.OctreeHelper.html#showCubes">showCubes</a></li></ul></li><li><a href="Lore.OrbitalControls.html">OrbitalControls</a><ul class='methods'><li data-type='method'><a href="Lore.OrbitalControls.html#limitRotationToHorizon">limitRotationToHorizon</a></li><li data-type='method'><a href="Lore.OrbitalControls.html#setBackView">setBackView</a></li><li data-type='method'><a href="Lore.OrbitalControls.html#setBottomView">setBottomView</a></li><li data-type='method'><a href="Lore.OrbitalControls.html#setFreeView">setFreeView</a></li><li data-type='method'><a href="Lore.OrbitalControls.html#setFrontView">setFrontView</a></li><li data-type='method'><a href="Lore.OrbitalControls.html#setLeftView">setLeftView</a></li><li data-type='method'><a href="Lore.OrbitalControls.html#setRadius">setRadius</a></li><li data-type='method'><a href="Lore.OrbitalControls.html#setRightView">setRightView</a></li><li data-type='method'><a href="Lore.OrbitalControls.html#setTopView">setTopView</a></li><li data-type='method'><a href="Lore.OrbitalControls.html#setView">setView</a></li><li data-type='method'><a href="Lore.OrbitalControls.html#setZoom">setZoom</a></li><li data-type='method'><a href="Lore.OrbitalControls.html#update">update</a></li><li data-type='method'><a href="Lore.OrbitalControls.html#zoomIn">zoomIn</a></li><li data-type='method'><a href="Lore.OrbitalControls.html#zoomOut">zoomOut</a></li></ul></li><li><a href="Lore.OrthographicCamera.html">OrthographicCamera</a><ul class='methods'><li data-type='method'><a href="Lore.OrthographicCamera.html#updateProjectionMatrix">updateProjectionMatrix</a></li><li data-type='method'><a href="Lore.OrthographicCamera.html#updateViewport">updateViewport</a></li></ul></li><li><a href="Lore.PerspectiveCamera.html">PerspectiveCamera</a><ul class='methods'><li data-type='method'><a href="Lore.PerspectiveCamera.html#updateProjectionMatrix">updateProjectionMatrix</a></li><li data-type='method'><a href="Lore.PerspectiveCamera.html#updateViewport">updateViewport</a></li></ul></li><li><a href="Lore.PointHelper.html">PointHelper</a><ul class='methods'><li data-type='method'><a href="Lore.PointHelper.html#addFilter">addFilter</a></li><li data-type='method'><a href="Lore.PointHelper.html#getCenter">getCenter</a></li><li data-type='method'><a href="Lore.PointHelper.html#getCutoff">getCutoff</a></li><li data-type='method'><a href="Lore.PointHelper.html#getDimensions">getDimensions</a></li><li data-type='method'><a href="Lore.PointHelper.html#getFilter">getFilter</a></li><li data-type='method'><a href="Lore.PointHelper.html#getHue">getHue</a></li><li data-type='method'><a href="Lore.PointHelper.html#getMaxLength">getMaxLength</a></li><li data-type='method'><a href="Lore.PointHelper.html#getMaxRadius">getMaxRadius</a></li><li data-type='method'><a href="Lore.PointHelper.html#getPointScale">getPointScale</a></li><li data-type='method'><a href="Lore.PointHelper.html#getPointSize">getPointSize</a></li><li data-type='method'><a href="Lore.PointHelper.html#getPosition">getPosition</a></li><li data-type='method'><a href="Lore.PointHelper.html#getSaturation">getSaturation</a></li><li data-type='method'><a href="Lore.PointHelper.html#getSize">getSize</a></li><li data-type='method'><a href="Lore.PointHelper.html#initPointSize">initPointSize</a></li><li data-type='method'><a href="Lore.PointHelper.html#removeFilter">removeFilter</a></li><li data-type='method'><a href="Lore.PointHelper.html#setColors">setColors</a></li><li data-type='method'><a href="Lore.PointHelper.html#setCutoff">setCutoff</a></li><li data-type='method'><a href="Lore.PointHelper.html#setFogDistance">setFogDistance</a></li><li data-type='method'><a href="Lore.PointHelper.html#setHSS">setHSS</a></li><li data-type='method'><a href="Lore.PointHelper.html#setHSSFromArrays">setHSSFromArrays</a></li><li data-type='method'><a href="Lore.PointHelper.html#setHue">setHue</a></li><li data-type='method'><a href="Lore.PointHelper.html#setPointScale">setPointScale</a></li><li data-type='method'><a href="Lore.PointHelper.html#setPointSize">setPointSize</a></li><li data-type='method'><a href="Lore.PointHelper.html#setPositions">setPositions</a></li><li data-type='method'><a href="Lore.PointHelper.html#setPositionsXYZ">setPositionsXYZ</a></li><li data-type='method'><a href="Lore.PointHelper.html#setPositionsXYZHSS">setPositionsXYZHSS</a></li><li data-type='method'><a href="Lore.PointHelper.html#setRGB">setRGB</a></li><li data-type='method'><a href="Lore.PointHelper.html#setSaturation">setSaturation</a></li><li data-type='method'><a href="Lore.PointHelper.html#setSize">setSize</a></li><li data-type='method'><a href="Lore.PointHelper.html#updateColor">updateColor</a></li><li data-type='method'><a href="Lore.PointHelper.html#updateColors">updateColors</a></li><li data-type='method'><a href="Lore.PointHelper.html#updateHue">updateHue</a></li><li data-type='method'><a href="Lore.PointHelper.html#updatePointSize">updatePointSize</a></li></ul></li><li><a href="Lore.ProjectionMatrix.html">ProjectionMatrix</a><ul class='methods'><li data-type='method'><a href="Lore.ProjectionMatrix.html#setOrthographic">setOrthographic</a></li><li data-type='method'><a href="Lore.ProjectionMatrix.html#setPerspective">setPerspective</a></li></ul></li><li><a href="Lore.Quaternion.html">Quaternion</a><ul class='methods'><li data-type='method'><a href="Lore.Quaternion.html#.add">add</a></li><li data-type='method'><a href="Lore.Quaternion.html#.conjugate">conjugate</a></li><li data-type='method'><a href="Lore.Quaternion.html#.dot">dot</a></li><li data-type='method'><a href="Lore.Quaternion.html#.fromMatrix">fromMatrix</a></li><li data-type='method'><a href="Lore.Quaternion.html#.inverse">inverse</a></li><li data-type='method'><a href="Lore.Quaternion.html#.multiply">multiply</a></li><li data-type='method'><a href="Lore.Quaternion.html#.multiplyScalar">multiplyScalar</a></li><li data-type='method'><a href="Lore.Quaternion.html#.normalize">normalize</a></li><li data-type='method'><a href="Lore.Quaternion.html#.slerp">slerp</a></li><li data-type='method'><a href="Lore.Quaternion.html#.subtract">subtract</a></li><li data-type='method'><a href="Lore.Quaternion.html#add">add</a></li><li data-type='method'><a href="Lore.Quaternion.html#clone">clone</a></li><li data-type='method'><a href="Lore.Quaternion.html#conjugate">conjugate</a></li><li data-type='method'><a href="Lore.Quaternion.html#dot">dot</a></li><li data-type='method'><a href="Lore.Quaternion.html#equals">equals</a></li><li data-type='method'><a href="Lore.Quaternion.html#getW">getW</a></li><li data-type='method'><a href="Lore.Quaternion.html#getX">getX</a></li><li data-type='method'><a href="Lore.Quaternion.html#getY">getY</a></li><li data-type='method'><a href="Lore.Quaternion.html#getZ">getZ</a></li><li data-type='method'><a href="Lore.Quaternion.html#inverse">inverse</a></li><li data-type='method'><a href="Lore.Quaternion.html#length">length</a></li><li data-type='method'><a href="Lore.Quaternion.html#lengthSq">lengthSq</a></li><li data-type='method'><a href="Lore.Quaternion.html#lookAt">lookAt</a></li><li data-type='method'><a href="Lore.Quaternion.html#multiplyA">multiplyA</a></li><li data-type='method'><a href="Lore.Quaternion.html#multiplyB">multiplyB</a></li><li data-type='method'><a href="Lore.Quaternion.html#multiplyScalar">multiplyScalar</a></li><li data-type='method'><a href="Lore.Quaternion.html#normalize">normalize</a></li><li data-type='method'><a href="Lore.Quaternion.html#rotateX">rotateX</a></li><li data-type='method'><a href="Lore.Quaternion.html#rotateY">rotateY</a></li><li data-type='method'><a href="Lore.Quaternion.html#rotateZ">rotateZ</a></li><li data-type='method'><a href="Lore.Quaternion.html#set">set</a></li><li data-type='method'><a href="Lore.Quaternion.html#setFromAxisAngle">setFromAxisAngle</a></li><li data-type='method'><a href="Lore.Quaternion.html#setFromMatrix">setFromMatrix</a></li><li data-type='method'><a href="Lore.Quaternion.html#setFromUnitVectors">setFromUnitVectors</a></li><li data-type='method'><a href="Lore.Quaternion.html#setW">setW</a></li><li data-type='method'><a href="Lore.Quaternion.html#setX">setX</a></li><li data-type='method'><a href="Lore.Quaternion.html#setY">setY</a></li><li data-type='method'><a href="Lore.Quaternion.html#setZ">setZ</a></li><li data-type='method'><a href="Lore.Quaternion.html#subtract">subtract</a></li><li data-type='method'><a href="Lore.Quaternion.html#toRotationMatrix">toRotationMatrix</a></li><li data-type='method'><a href="Lore.Quaternion.html#toString">toString</a></li></ul></li><li><a href="Lore.RadixSort.html">RadixSort</a><ul class='methods'><li data-type='method'><a href="Lore.RadixSort.html#initHistograms">initHistograms</a></li><li data-type='method'><a href="Lore.RadixSort.html#lsbPass">lsbPass</a></li><li data-type='method'><a href="Lore.RadixSort.html#msbPass">msbPass</a></li><li data-type='method'><a href="Lore.RadixSort.html#pass">pass</a></li><li data-type='method'><a href="Lore.RadixSort.html#sort">sort</a></li></ul></li><li><a href="Lore.Ray.html">Ray</a><ul class='methods'><li data-type='method'><a href="Lore.Ray.html#applyProjection">applyProjection</a></li><li data-type='method'><a href="Lore.Ray.html#closestPointToPoint">closestPointToPoint</a></li><li data-type='method'><a href="Lore.Ray.html#copyFrom">copyFrom</a></li><li data-type='method'><a href="Lore.Ray.html#distanceSqToPoint">distanceSqToPoint</a></li></ul></li><li><a href="Lore.Raycaster.html">Raycaster</a><ul class='methods'><li data-type='method'><a href="Lore.Raycaster.html#set">set</a></li></ul></li><li><a href="Lore.Renderer.html">Renderer</a><ul class='methods'><li data-type='method'><a href="Lore.Renderer.html#animate">animate</a></li><li data-type='method'><a href="Lore.Renderer.html#createGeometry">createGeometry</a></li><li data-type='method'><a href="Lore.Renderer.html#disableContextMenu">disableContextMenu</a></li><li data-type='method'><a href="Lore.Renderer.html#getDevicePixelRatio">getDevicePixelRatio</a></li><li data-type='method'><a href="Lore.Renderer.html#getHeight">getHeight</a></li><li data-type='method'><a href="Lore.Renderer.html#getWidth">getWidth</a></li><li data-type='method'><a href="Lore.Renderer.html#init">init</a></li><li data-type='method'><a href="Lore.Renderer.html#setClearColor">setClearColor</a></li><li data-type='method'><a href="Lore.Renderer.html#setMaxFps">setMaxFps</a></li><li data-type='method'><a href="Lore.Renderer.html#updateViewport">updateViewport</a></li></ul></li><li><a href="Lore.Shader.html">Shader</a></li><li><a href="Lore.SphericalCoords.html">SphericalCoords</a><ul class='methods'><li data-type='method'><a href="Lore.SphericalCoords.html#clone">clone</a></li><li data-type='method'><a href="Lore.SphericalCoords.html#limit">limit</a></li><li data-type='method'><a href="Lore.SphericalCoords.html#secure">secure</a></li><li data-type='method'><a href="Lore.SphericalCoords.html#set">set</a></li><li data-type='method'><a href="Lore.SphericalCoords.html#setFromVector">setFromVector</a></li><li data-type='method'><a href="Lore.SphericalCoords.html#toString">toString</a></li></ul></li><li><a href="Lore.Statistics.html">Statistics</a><ul class='methods'><li data-type='method'><a href="Lore.Statistics.html#.getPercentile">getPercentile</a></li><li data-type='method'><a href="Lore.Statistics.html#.normalize">normalize</a></li><li data-type='method'><a href="Lore.Statistics.html#.normalizeNoOutliers">normalizeNoOutliers</a></li><li data-type='method'><a href="Lore.Statistics.html#.randomNormal">randomNormal</a></li><li data-type='method'><a href="Lore.Statistics.html#.randomNormalInRange">randomNormalInRange</a></li><li data-type='method'><a href="Lore.Statistics.html#.randomNormalScaled">randomNormalScaled</a></li><li data-type='method'><a href="Lore.Statistics.html#.scale">scale</a></li><li data-type='method'><a href="Lore.Statistics.html#.transpose2dArray">transpose2dArray</a></li></ul></li><li><a href="Lore.Tree.html">Tree</a><ul class='methods'><li data-type='method'><a href="Lore.Tree.html#.fromEdgeList">fromEdgeList</a></li><li data-type='method'><a href="Lore.Tree.html#layout">layout</a></li></ul></li><li><a href="Lore.Uniform.html">Uniform</a><ul class='methods'><li data-type='method'><a href="Lore.Uniform.html#.Set">Set</a></li><li data-type='method'><a href="Lore.Uniform.html#setValue">setValue</a></li></ul></li><li><a href="Lore.Utils.html">Utils</a><ul class='methods'><li data-type='method'><a href="Lore.Utils.html#.arrayContains">arrayContains</a></li><li data-type='method'><a href="Lore.Utils.html#.concatTypedArrays">concatTypedArrays</a></li><li data-type='method'><a href="Lore.Utils.html#.extend">extend</a></li><li data-type='method'><a href="Lore.Utils.html#.isFloat">isFloat</a></li><li data-type='method'><a href="Lore.Utils.html#.isInt">isInt</a></li><li data-type='method'><a href="Lore.Utils.html#.jsonp">jsonp</a></li><li data-type='method'><a href="Lore.Utils.html#.mergePointDistances">mergePointDistances</a></li><li data-type='method'><a href="Lore.Utils.html#.msb">msb</a></li></ul></li><li><a href="Lore.Vector3f.html">Vector3f</a><ul class='methods'><li data-type='method'><a href="Lore.Vector3f.html#.add">add</a></li><li data-type='method'><a href="Lore.Vector3f.html#.cross">cross</a></li><li data-type='method'><a href="Lore.Vector3f.html#.divide">divide</a></li><li data-type='method'><a href="Lore.Vector3f.html#.divideScalar">divideScalar</a></li><li data-type='method'><a href="Lore.Vector3f.html#.dot">dot</a></li><li data-type='method'><a href="Lore.Vector3f.html#.forward">forward</a></li><li data-type='method'><a href="Lore.Vector3f.html#.multiply">multiply</a></li><li data-type='method'><a href="Lore.Vector3f.html#.multiplyScalar">multiplyScalar</a></li><li data-type='method'><a href="Lore.Vector3f.html#.normalize">normalize</a></li><li data-type='method'><a href="Lore.Vector3f.html#.right">right</a></li><li data-type='method'><a href="Lore.Vector3f.html#.subtract">subtract</a></li><li data-type='method'><a href="Lore.Vector3f.html#.up">up</a></li><li data-type='method'><a href="Lore.Vector3f.html#add">add</a></li><li data-type='method'><a href="Lore.Vector3f.html#applyProjection">applyProjection</a></li><li data-type='method'><a href="Lore.Vector3f.html#applyQuaternion">applyQuaternion</a></li><li data-type='method'><a href="Lore.Vector3f.html#clone">clone</a></li><li data-type='method'><a href="Lore.Vector3f.html#copyFrom">copyFrom</a></li><li data-type='method'><a href="Lore.Vector3f.html#cross">cross</a></li><li data-type='method'><a href="Lore.Vector3f.html#distanceTo">distanceTo</a></li><li data-type='method'><a href="Lore.Vector3f.html#distanceToSq">distanceToSq</a></li><li data-type='method'><a href="Lore.Vector3f.html#divide">divide</a></li><li data-type='method'><a href="Lore.Vector3f.html#divideScalar">divideScalar</a></li><li data-type='method'><a href="Lore.Vector3f.html#dot">dot</a></li><li data-type='method'><a href="Lore.Vector3f.html#equals">equals</a></li><li data-type='method'><a href="Lore.Vector3f.html#getX">getX</a></li><li data-type='method'><a href="Lore.Vector3f.html#getY">getY</a></li><li data-type='method'><a href="Lore.Vector3f.html#getZ">getZ</a></li><li data-type='method'><a href="Lore.Vector3f.html#length">length</a></li><li data-type='method'><a href="Lore.Vector3f.html#lengthSq">lengthSq</a></li><li data-type='method'><a href="Lore.Vector3f.html#multiply">multiply</a></li><li data-type='method'><a href="Lore.Vector3f.html#multiplyScalar">multiplyScalar</a></li><li data-type='method'><a href="Lore.Vector3f.html#normalize">normalize</a></li><li data-type='method'><a href="Lore.Vector3f.html#project">project</a></li><li data-type='method'><a href="Lore.Vector3f.html#set">set</a></li><li data-type='method'><a href="Lore.Vector3f.html#setFromSphericalCoords">setFromSphericalCoords</a></li><li data-type='method'><a href="Lore.Vector3f.html#setLength">setLength</a></li><li data-type='method'><a href="Lore.Vector3f.html#setX">setX</a></li><li data-type='method'><a href="Lore.Vector3f.html#setY">setY</a></li><li data-type='method'><a href="Lore.Vector3f.html#setZ">setZ</a></li><li data-type='method'><a href="Lore.Vector3f.html#subtract">subtract</a></li><li data-type='method'><a href="Lore.Vector3f.html#toDirection">toDirection</a></li><li data-type='method'><a href="Lore.Vector3f.html#toString">toString</a></li><li data-type='method'><a href="Lore.Vector3f.html#unproject">unproject</a></li></ul></li></ul><h3>Global</h3><ul><li><a href="global.html#Lore">Lore</a></li></ul>
+</nav>
+
+<div id="main">
+    
+    <h1 class="page-title">Math/Quaternion.js</h1>
+    
+
+    
+
+
+
+    
+    <section>
+        <article>
+            <pre class="prettyprint source linenums"><code>/** 
+ * A class representing a quaternion.
+ * 
+ * @property {Float32Array} components A typed array storing the components of this quaternion.
+ */
+Lore.Quaternion = class Quaternion {
+    /**
+     * Creates an instance of Quaternion.
+     * @param {Number} x The x component of the quaternion.
+     * @param {Number} y The y component of the quaternion.
+     * @param {Number} z The z component of the quaternion.
+     * @param {Number} w The w component of the quaternion.
+     */
+    constructor(x, y, z, w) {
+        if (arguments.length === 1) {
+            this.components = new Float32Array(x);
+        } else if (arguments.length === 2) {
+            this.components = new Float32Array(4);
+            this.setFromAxisAngle(x, y);
+        } else {
+            this.components = new Float32Array(4);
+            this.components[0] = x || 0.0;
+            this.components[1] = y || 0.0;
+            this.components[2] = z || 0.0;
+            this.components[3] = (w !== undefined) ? w : 1.0;
+        }
+    }
+
+    /**
+     * Get the x component of this quaternion.
+     * 
+     * @returns {Number} The x component of this quaternion.
+     */
+    getX() {
+        return this.components[0];
+    }
+
+    /**
+     * Get the y component of this quaternion.
+     * 
+     * @returns {Number} The y component of this quaternion.
+     */
+    getY() {
+        return this.components[1];
+    }
+
+    /**
+     * Get the z component of this quaternion.
+     * 
+     * @returns {Number} The z component of this quaternion.
+     */
+    getZ() {
+        return this.components[2];
+    }
+
+    /**
+     * Get the w component of this quaternion.
+     * 
+     * @returns {Number} The w component of this quaternion.
+     */
+    getW() {
+        return this.components[3];
+    }
+
+    /**
+     * Set the components of this quaternion.
+     * 
+     * @param {Number} x The x component of this quaternion.
+     * @param {Number} y The y component of this quaternion.
+     * @param {Number} z The z component of this quaternion.
+     * @param {Number} w The w component of this quaternion.
+     * 
+     * @returns {Lore.Quaternion} Returns itself.
+     */
+    set(x, y, z, w) {
+        this.components[0] = x;
+        this.components[1] = y;
+        this.components[2] = z;
+        this.components[3] = w;
+
+        return this;
+    }
+
+    /**
+     * Set the x component of this quaternion.
+     * 
+     * @param {Number} x The x component of this quaternion.
+     * @returns {Quaternion} Returns itself.
+     */
+    setX(x) {
+        this.components[0] = x;
+
+        return this;
+    }
+
+    /**
+     * Set the y component of this quaternion.
+     * 
+     * @param {Number} y The y component of this quaternion.
+     * @returns {Lore.Quaternion} Returns itself.
+     */
+    setY(y) {
+        this.components[1] = y;
+
+        return this;
+    }
+
+    /**
+     * Set the z component of this quaternion.
+     * 
+     * @param {Number} z The z component of this quaternion.
+     * @returns {Lore.Quaternion} Returns itself.
+     */
+    setZ(z) {
+        this.components[2] = z;
+
+        return this;
+    }
+
+    /**
+     * Set the w component of this quaternion.
+     * 
+     * @param {Number} w The w component of this quaternion.
+     * @returns {Lore.Quaternion} Returns itself.
+     */
+    setW(w) {
+        this.components[3] = w;
+
+        return this;
+    }
+
+    /**
+     * Sets the quaternion from the axis angle representation.
+     * 
+     * @param {Lore.Vector3f} axis The axis component.
+     * @param {Number} angle The angle component.
+     * @returns {Lore.Quaternion} Returns itself.
+     */
+    setFromAxisAngle(axis, angle) {
+        // See:
+        // http://www.euclideanspace.com/maths/geometry/rotations/conversions/angleToQuaternion/index.htm
+
+        // Normalize the axis. The resulting quaternion will be normalized as well
+        let normAxis = Lore.Vector3f.normalize(axis);
+        let halfAngle = angle / 2.0;
+        let sinHalfAngle = Math.sin(halfAngle);
+
+        this.components[0] = normAxis.components[0] * sinHalfAngle;
+        this.components[1] = normAxis.components[1] * sinHalfAngle;
+        this.components[2] = normAxis.components[2] * sinHalfAngle;
+        this.components[3] = Math.cos(halfAngle);
+
+        return this;
+    }
+
+    /**
+     * Sets the quaternion from unit vectors.
+     * 
+     * @param {Lore.Vector3f} from The from vector.
+     * @param {Lore.Vector3f} to The to vector.
+     * @returns {Lore.Quaternion} Returns itself.
+     */
+    setFromUnitVectors(from, to) {
+        let v = null;
+        let r = from.dot(to) + 1;
+
+        if (r &lt; 0.000001) {
+            v = new Lore.Vector3f();
+            r = 0;
+            if (Math.abs(from.components[0]) > Math.abs(from.components[2]))
+                v.set(-from.components[1], from.components[0], 0);
+            else
+                v.set(0, -from.components[2], from.components[1]);
+        } else {
+            v = Lore.Vector3f.cross(from, to);
+        }
+
+        this.set(v.components[0], v.components[1], v.components[2], r);
+        this.normalize();
+
+        return this;
+    }
+
+    /**
+     * Set the quaternion based facing in a destionation direction.
+     * 
+     * @param {Lore.Vector3f} source The source vector (the position).
+     * @param {Lore.Vector3f} dest The destination vector.
+     * @param {Lore.Vector3f} up The up vector of the source.
+     * @returns {Lore.Quaternion} Returns itself.
+     */
+    lookAt(source, dest, up) {
+        this.setFromMatrix(Lore.Matrix4f.lookAt(source, dest, up));
+        
+        return this;
+    }
+
+    /**
+     * Get the square length of the quaternion.
+     * 
+     * @returns {Number} The square of the length.
+     */
+    lengthSq() {
+        return this.components[0] * this.components[0] +
+            this.components[1] * this.components[1] +
+            this.components[2] * this.components[2] +
+            this.components[3] * this.components[3];
+    }
+
+    /**
+     * Get the length of this quaternion.
+     * 
+     * @returns {Number} The length.
+     */
+    length() {
+        return Math.sqrt(this.lengthSq());
+    }
+
+    /**
+     * Get the inverse of this quaternion.
+     * 
+     * @returns {Lore.Quaternion} Returns itself.
+     */
+    inverse() {
+        return this.conjugate().normalize();
+    }
+
+    /**
+     * Normalizes this quaternion.
+     * 
+     * @returns {Lore.Quaternion} Returns itself.
+     */
+    normalize() {
+        let length = this.length();
+
+        if (length === 0) {
+            this.components[0] = 0.0;
+            this.components[1] = 0.0;
+            this.components[2] = 0.0;
+            this.components[3] = 1.0;
+        } else {
+            let inv = 1 / length;
+            this.components[0] *= inv;
+            this.components[1] *= inv;
+            this.components[2] *= inv;
+            this.components[3] *= inv;
+        }
+
+        return this;
+    }
+
+    /**
+     * Get the dot product of this and another quaternion.
+     * 
+     * @param {Lore.Quaternion} q A quaternion.
+     * @returns {Number} The dot product.
+     */
+    dot(q) {
+        return this.components[0] * q.components[0] +
+            this.components[1] * q.components[1] +
+            this.components[2] * q.components[2] +
+            this.components[3] * q.components[3];
+    }
+
+    /**
+     * Multiply this quaternion with another (a * b).
+     * 
+     * @param {Lore.Quaternion} b Another quaternion.
+     * @returns {Lore.Quaternion} Returns itself.
+     */
+    multiplyA(b) {
+        // See:
+        // http://www.euclideanspace.com/maths/algebra/realNormedAlgebra/quaternions/code/index.htm
+
+        let x = this.components[0] * b.components[3] + this.components[3] * b.components[0] + this.components[1] * b.components[2] - this.components[2] * b.components[1];
+        let y = this.components[1] * b.components[3] + this.components[3] * b.components[1] + this.components[2] * b.components[0] - this.components[0] * b.components[2];
+        let z = this.components[2] * b.components[3] + this.components[3] * b.components[2] + this.components[0] * b.components[1] - this.components[1] * b.components[0];
+        let w = this.components[3] * b.components[3] - this.components[0] * b.components[0] - this.components[1] * b.components[1] - this.components[2] * b.components[2];
+
+        this.components[0] = x;
+        this.components[1] = y;
+        this.components[2] = z;
+        this.components[3] = w;
+
+        return this;
+    }
+
+    /**
+     * Multiply another with this quaternion (a * b).
+     * 
+     * @param {Lore.Quaternion} a Another quaternion.
+     * @returns {Lore.Quaternion} Returns itself.
+     */
+    multiplyB(a) {
+        // See:
+        // http://www.euclideanspace.com/maths/algebra/realNormedAlgebra/quaternions/code/index.htm
+
+        let x = a.components[0] * this.components[3] + a.components[3] * this.components[0] + a.components[1] * this.components[2] - a.components[2] * this.components[1];
+        let y = a.components[1] * this.components[3] + a.components[3] * this.components[1] + a.components[2] * this.components[0] - a.components[0] * this.components[2];
+        let z = a.components[2] * this.components[3] + a.components[3] * this.components[2] + a.components[0] * this.components[1] - a.components[1] * this.components[0];
+        let w = a.components[3] * this.components[3] - a.components[0] * this.components[0] - a.components[1] * this.components[1] - a.components[2] * this.components[2];
+
+        this.components[0] = x;
+        this.components[1] = y;
+        this.components[2] = z;
+        this.components[3] = w;
+
+        return this;
+    }
+
+    /**
+     * Multiply this quaternion with a scalar.
+     * 
+     * @param {Number} s A scalar.
+     * @returns {Lore.Quaternion} Returns itself.
+     */
+    multiplyScalar(s) {
+        this.components[0] *= s;
+        this.components[1] *= s;
+        this.components[2] *= s;
+        this.components[3] *= s;
+
+        return this;
+    }
+
+    /**
+     * Conjugate (* -1) this quaternion.
+     * 
+     * @returns {Lore.Quaternion} Returns itself.
+     */
+    conjugate() {
+        // See:
+        // http://www.3dgep.com/understanding-quaternions/#Quaternion_Conjugate
+        this.components[0] *= -1;
+        this.components[1] *= -1;
+        this.components[2] *= -1;
+
+        return this;
+    }
+
+    /**
+     * Add another quaternion to this one.
+     * 
+     * @param {Lore.Quaternion} q A quaternion.
+     * @returns {Lore.Quaternion} Returns itself.
+     */
+    add(q) {
+        this.components[0] += q.components[0];
+        this.components[1] += q.components[1];
+        this.components[2] += q.components[2];
+        this.components[3] += q.components[3];
+
+        return this;
+    }
+
+    /**
+     * Subtract another quaternion from this one.
+     * 
+     * @param {Lore.Quaternion} q A quaternion.
+     * @returns {Lore.Quaternion} Returns itself.
+     */
+    subtract(q) {
+        this.components[0] -= q.components[0];
+        this.components[1] -= q.components[1];
+        this.components[2] -= q.components[2];
+        this.components[3] -= q.components[3];
+
+        return this;
+    }
+
+    /**
+     * Rotate this quaternion around the x axis.
+     * 
+     * @param {Number} angle An angle in radians.
+     * @returns {Lore.Quaternion} Returns itself.
+     */
+    rotateX(angle) {
+        let halfAngle = angle / 2.0;
+        return this.multiplyA(
+            new Lore.Quaternion(Math.sin(halfAngle), 0.0, 0.0, Math.cos(halfAngle))
+        );
+    }
+
+    /**
+     * Rotate this quaternion around the y axis.
+     * 
+     * @param {Number} angle An angle in radians.
+     * @returns {Lore.Quaternion} Returns itself.
+     */
+    rotateY(angle) {
+        let halfAngle = angle / 2.0;
+        return this.multiplyA(
+            new Lore.Quaternion(0.0, Math.sin(halfAngle), 0.0, Math.cos(halfAngle))
+        );
+    }
+
+    /**
+     * Rotate this quaternion around the y axis.
+     * 
+     * @param {Number} angle An angle in radians.
+     * @returns {Lore.Quaternion} Returns itself.
+     */
+    rotateZ(angle) {
+        let halfAngle = angle / 2.0;
+        return this.multiplyA(
+            new Lore.Quaternion(0.0, 0.0, Math.sin(halfAngle), Math.cos(halfAngle))
+        );
+    }
+
+    toAxisAngle() {
+        // It seems like this isn't numerically stable. This could be solved
+        // by some checks as described here:
+        // http://www.euclideanspace.com/maths/geometry/rotations/conversions/quaternionToAngle/
+        // or here:
+        // https://www.flipcode.com/documents/matrfaq.html#Q57
+        // However, this function currently isn't used.
+        console.warn('The method toAxisAngle() has not been implemented.')
+    }
+
+    /**
+     * Create a rotation matrix from this quaternion.
+     * 
+     * @returns {Lore.Matrix4f} A rotation matrix representation of this quaternion.
+     */
+    toRotationMatrix() {
+        let i = this.components[0];
+        let j = this.components[1];
+        let k = this.components[2];
+        let r = this.components[3];
+
+        let ii = i * i;
+        let ij = i * j;
+        let ik = i * k;
+        let ir = i * r;
+
+        let jr = j * r;
+        let jj = j * j;
+        let jk = j * k;
+
+        let kk = k * k;
+        let kr = k * r;
+
+        let mat = new Lore.Matrix4f();
+
+        mat.entries[0] = 1 - 2 * (jj + kk);
+        mat.entries[1] = 2 * (ij + kr);
+        mat.entries[2] = 2 * (ik - jr);
+        mat.entries[4] = 2 * (jk - kr);
+        mat.entries[5] = 1 - 2 * (ii + kk);
+        mat.entries[6] = 2 * (jk + ir);
+        mat.entries[8] = 2 * (ik + jr);
+        mat.entries[9] = 2 * (jk - ir);
+        mat.entries[10] = 1 - 2 * (ii + jj);
+
+        return mat;
+    }
+
+    /**
+     * Set this quaternion from a (rotation) matrix.
+     * 
+     * @param {Lore.Matrix4f} m 
+     * @returns {Lore.Quaternion} Returns itself.
+     */
+    setFromMatrix(m) {
+        // As in three.js, this is an implementation straight from:
+        // http://www.euclideanspace.com/maths/geometry/rotations/conversions/matrixToQuaternion/index.htm
+
+        // Get the rotation matrix (if m is a Matrix4f)
+        let m00 = m.entries[0],
+            m01 = m.entries[4],
+            m02 = m.entries[8];
+        let m10 = m.entries[1],
+            m11 = m.entries[5],
+            m12 = m.entries[9];
+        let m20 = m.entries[2],
+            m21 = m.entries[6],
+            m22 = m.entries[10];
+
+        let t = m00 + m11 + m22;
+
+        if (t > 0) {
+            let s = 0.5 / Math.sqrt(t + 1.0);
+            this.components[0] = (m21 - m12) * s;
+            this.components[1] = (m02 - m20) * s;
+            this.components[2] = (m10 - m01) * s;
+            this.components[3] = 0.25 / s;
+        } else if (m00 > m11 &amp;&amp; m00 > m22) {
+            let s = 2.0 * Math.sqrt(1.0 + m00 - m11 - m22);
+            this.components[0] = 0.25 * s;
+            this.components[1] = (m01 + m10) / s;
+            this.components[2] = (m02 + m20) / s;
+            this.components[3] = (m21 - m12) / s;
+        } else if (m11 > m22) {
+            let s = 2.0 * Math.sqrt(1.0 + m11 - m00 - m22);
+            this.components[0] = (m01 + m10) / s;
+            this.components[1] = 0.25 * s;
+            this.components[2] = (m12 + m21) / s;
+            this.components[3] = (m02 - m20) / s;
+        } else {
+            let s = 2.0 * Math.sqrt(1.0 + m22 - m00 - m11);
+            this.components[0] = (m02 + m20) / s;
+            this.components[1] = (m12 + m21) / s;
+            this.components[2] = 0.25 * s;
+            this.components[3] = (m10 - m01) / s;
+        }
+
+        return this;
+    }
+
+    /**
+     * Clone this quaternion.
+     * 
+     * @returns {Lore.Quaternion} A clone of this quaternion.
+     */
+    clone() {
+        return new Lore.Quaternion(this.components[0], this.components[1],
+            this.components[2], this.components[3]);
+    }
+
+    /**
+     * Checks whether the entries of this quaternion match another one.
+     * 
+     * @param {Lore.Quaternion} q A quaternion.
+     * @returns {Boolean} A boolean representing whether the entries of the two quaternions match.
+     */
+    equals(q) {
+        return this.components[0] === q.components[0] &amp;&amp;
+            this.components[1] === q.components[1] &amp;&amp;
+            this.components[2] === q.components[2] &amp;&amp;
+            this.components[3] === q.components[3];
+    }
+
+    /**
+     * Returns a string representation of this quaternion.
+     * 
+     * @returns {String} A string representing this quaternion.
+     */
+    toString() {
+        return 'x: ' + this.getX() + ', y: ' + this.getY() + ', z: ' +
+            this.getZ() + ', w: ' + this.getW();
+    }
+
+    /**
+     * Calculate the dot product of two quaternions.
+     * 
+     * @static
+     * @param {Lore.Quaternion} q A quaternion.
+     * @param {Lore.Quaternion} p A quaternion.
+     * @returns {Number} The dot product.
+     */
+    static dot(q, p) {
+        return new Lore.Quaternion(q.components[0] * p.components[0] +
+            q.components[1] * p.components[1] +
+            q.components[2] * p.components[2] +
+            q.components[3] * p.components[3]);
+    }
+
+    /**
+     * Multiply (cross product) two quaternions.
+     * 
+     * @static
+     * @param {Lore.Quaternion} a A quaternion.
+     * @param {Lore.Quaternion} b A quaternion.
+     * @returns {Lore.Quaternion} The cross product quaternion.
+     */
+    static multiply(a, b) {
+        return new Lore.Quaternion(
+            a.components[0] * b.components[3] + a.components[3] * b.components[0] +
+            a.components[1] * b.components[2] - a.components[2] * b.components[1],
+            a.components[1] * b.components[3] + a.components[3] * b.components[1] +
+            a.components[2] * b.components[0] - a.components[0] * b.components[2],
+            a.components[2] * b.components[3] + a.components[3] * b.components[2] +
+            a.components[0] * b.components[1] - a.components[1] * b.components[0],
+            a.components[3] * b.components[3] + a.components[0] * b.components[0] +
+            a.components[1] * b.components[1] - a.components[2] * b.components[2]
+        );
+    }
+
+    /**
+     * Multiplies a quaternion with a scalar.
+     * 
+     * @static
+     * @param {Lore.Quaternion} q A quaternion.
+     * @param {Number} s A scalar.
+     * @returns {Lore.Quaternion} The resulting quaternion.
+     */
+    static multiplyScalar(q, s) {
+        return new Lore.Quaternion(q.components[0] * s, q.components[1] * s,
+            q.components[2] * s, q.components[3] * s);
+    }
+
+    /**
+     * Inverse a quaternion.
+     * 
+     * @static
+     * @param {Lore.Quaternion} q A quaternion.
+     * @returns {Lore.Quaternion} The resulting quaternion.
+     */
+    static inverse(q) {
+        let p = new Lore.Quaternion(q.components);
+        return p.conjugate().normalize();
+    }
+
+    /**
+     * Normalize a quaternion.
+     * 
+     * @static
+     * @param {Lore.Quaternion} q A quaternion.
+     * @returns {Lore.Quaternion} The resulting quaternion.
+     */
+    static normalize(q) {
+        let length = q.length();
+
+        if (length === 0) {
+            return new Lore.Quaternion(0.0, 0.0, 0.0, 1.0);
+        } else {
+            let inv = 1 / length;
+            return new Lore.Quaternion(q.components[0] * inv, q.components[1] * inv,
+                q.components[2] * inv, q.components[3] * inv);
+        }
+    }
+
+    /**
+     * Conjugate (* -1) a quaternion.
+     * 
+     * @static
+     * @param {Lore.Quaternion} q A quaternion.
+     * @returns {Lore.Quaternion} The resulting quaternion.
+     */
+    static conjugate(q) {
+        return new Lore.Quaternion(q.components[0] * -1, q.components[1] * -1,
+            q.components[2] * -1, q.components[3]);
+    }
+
+    /**
+     * Sum two quaternions.
+     * 
+     * @static
+     * @param {Lore.Quaternion} q A quaternion.
+     * @param {Lore.Quaternion} p A quaternion.
+     * @returns {Lore.Quaternion} The resulting quaternion.
+     */
+    static add(q, p) {
+        return new Lore.Quaternion(q.components[0] + p.components[0],
+            q.components[1] + p.components[1],
+            q.components[2] + p.components[2],
+            q.components[3] + p.components[3]);
+    }
+
+    /**
+     * Subtract a quaternion from another (q - p).
+     * 
+     * @static
+     * @param {Lore.Quaternion} q A quaternion.
+     * @param {Lore.Quaternion} p A quaternion.
+     * @returns {Lore.Quaternion} The resulting quaternion.
+     */
+    static subtract(q, p) {
+        return new Lore.Quaternion(q.components[0] - p.components[0],
+            q.components[1] - p.components[1],
+            q.components[2] - p.components[2],
+            q.components[3] - p.components[3]);
+    }
+
+    /**
+     * Create a quaternion from a matrix.
+     * 
+     * @static
+     * @param {Lore.Matrix4f} m A matrix.
+     * @returns {Lore.Quaternion} The resulting quaternion.
+     */
+    static fromMatrix(m) {
+        let q = new Lore.Quaternion();
+        q.setFromMatrix(m);
+        return q;
+    }
+
+    /**
+     * Interpolate between two quaternions (t is between 0 and 1).
+     * 
+     * @static
+     * @param {Lore.Quaternion} q The source quaternion.
+     * @param {Lore.Quaternion} p The target quaternion.
+     * @param {Number} t The interpolation value / percentage (between 0 an 1).
+     * @returns {Lore.Quaternion} The resulting quaternion.
+     */
+    static slerp(q, p, t) {
+        // See:
+        // http://www.euclideanspace.com/maths/algebra/realNormedAlgebra/quaternions/slerp/
+
+        if (t === 0) return new Lore.Quaternion(q.components);
+        if (t === 1) return new Lore.Quaternion(p.components);
+
+        let tmp = new Lore.Quaternion(p.components);
+
+        // The angle between quaternions
+        let cosHalfTheta = q.components[0] * tmp.components[0] +
+            q.components[1] * tmp.components[1] +
+            q.components[2] * tmp.components[2] +
+            q.components[3] * tmp.components[3];
+
+        if (cosHalfTheta &lt; 0) {
+            tmp.multiplyScalar(-1);
+            cosHalfTheta = -cosHalfTheta;
+        }
+
+        if (Math.abs(cosHalfTheta) >= 1.0) {
+            return new Lore.Quaternion(q.components);
+        }
+
+        let halfTheta = Math.acos(cosHalfTheta);
+        let sinHalfTheta = sqrt(1.0 - cosHalfTheta * cosHalfTheta);
+
+        if (Math.abs(sinHalfTheta) &lt; 0.001) {
+            return new Lore.Quaternion(q.components[0] * 0.5 + tmp.components[0] * 0.5,
+                q.components[1] * 0.5 + tmp.components[1] * 0.5,
+                q.components[2] * 0.5 + tmp.components[2] * 0.5,
+                q.components[3] * 0.5 + tmp.components[3] * 0.5);
+        }
+
+        let ratioA = Math.sin((1 - t) * halfTheta) / sinHalfTheta;
+        let ratioB = Math.sin(t * halfTheta) / sinHalfTheta;
+
+        return new Lore.Quaternion(q.components[0] * ratioA + tmp.components[0] * ratioB,
+            q.components[1] * ratioA + tmp.components[1] * ratioB,
+            q.components[2] * ratioA + tmp.components[2] * ratioB,
+            q.components[3] * ratioA + tmp.components[3] * ratioB);
+    }
+}</code></pre>
+        </article>
+    </section>
+
+
+
+
+</div>
+
+<br class="clear">
+
+<footer>
+    Documentation generated by <a href="https://github.com/jsdoc3/jsdoc">JSDoc 3.5.5</a> on Tue Apr 24 2018 17:59:04 GMT+0200 (W. Europe Summer Time) using the <a href="https://github.com/clenemt/docdash">docdash</a> theme.
+</footer>
+
+<script>prettyPrint();</script>
+<script src="scripts/linenumber.js"></script>
+</body>
+</html>