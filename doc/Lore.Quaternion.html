--- conflicted
+++ resolved
@@ -1,6446 +1,6442 @@
-<!DOCTYPE html>
-<html lang="en">
-<head>
-    <meta charset="utf-8">
-    <title>Quaternion - Documentation</title>
-
-    <script src="scripts/prettify/prettify.js"></script>
-    <script src="scripts/prettify/lang-css.js"></script>
-    <!--[if lt IE 9]>
-      <script src="//html5shiv.googlecode.com/svn/trunk/html5.js"></script>
-    <![endif]-->
-    <link type="text/css" rel="stylesheet" href="styles/prettify.css">
-    <link type="text/css" rel="stylesheet" href="styles/jsdoc.css">
-</head>
-<body>
-
-<input type="checkbox" id="nav-trigger" class="nav-trigger" />
-<label for="nav-trigger" class="navicon-button x">
-  <div class="navicon"></div>
-</label>
-
-<label for="nav-trigger" class="overlay"></label>
-
-<nav>
-    <h2><a href="index.html">Home</a></h2><h3>Classes</h3><ul><li><a href="Lore.AABB.html">AABB</a><ul class='methods'><li data-type='method'><a href="Lore.AABB.html#.clone">clone</a></li><li data-type='method'><a href="Lore.AABB.html#.fromPoints">fromPoints</a></li><li data-type='method'><a href="Lore.AABB.html#.getCorners">getCorners</a></li><li data-type='method'><a href="Lore.AABB.html#cylinderTest">cylinderTest</a></li><li data-type='method'><a href="Lore.AABB.html#distanceFromCenterToPointSq">distanceFromCenterToPointSq</a></li><li data-type='method'><a href="Lore.AABB.html#distanceToPointSq">distanceToPointSq</a></li><li data-type='method'><a href="Lore.AABB.html#getLocCode">getLocCode</a></li><li data-type='method'><a href="Lore.AABB.html#rayTest">rayTest</a></li><li data-type='method'><a href="Lore.AABB.html#setLocCode">setLocCode</a></li><li data-type='method'><a href="Lore.AABB.html#testAABB">testAABB</a></li><li data-type='method'><a href="Lore.AABB.html#updateDimensions">updateDimensions</a></li></ul></li><li><a href="Lore.Attribute.html">Attribute</a><ul class='methods'><li data-type='method'><a href="Lore.Attribute.html#bind">bind</a></li><li data-type='method'><a href="Lore.Attribute.html#createBuffer">createBuffer</a></li><li data-type='method'><a href="Lore.Attribute.html#getGlType">getGlType</a></li><li data-type='method'><a href="Lore.Attribute.html#getW">getW</a></li><li data-type='method'><a href="Lore.Attribute.html#getX">getX</a></li><li data-type='method'><a href="Lore.Attribute.html#getY">getY</a></li><li data-type='method'><a href="Lore.Attribute.html#getZ">getZ</a></li><li data-type='method'><a href="Lore.Attribute.html#setFromVector">setFromVector</a></li><li data-type='method'><a href="Lore.Attribute.html#setFromVectorArray">setFromVectorArray</a></li><li data-type='method'><a href="Lore.Attribute.html#setW">setW</a></li><li data-type='method'><a href="Lore.Attribute.html#setX">setX</a></li><li data-type='method'><a href="Lore.Attribute.html#setY">setY</a></li><li data-type='method'><a href="Lore.Attribute.html#setZ">setZ</a></li><li data-type='method'><a href="Lore.Attribute.html#update">update</a></li></ul></li><li><a href="Lore.CameraBase.html">CameraBase</a><ul class='methods'><li data-type='method'><a href="Lore.CameraBase.html#getProjectionMatrix">getProjectionMatrix</a></li><li data-type='method'><a href="Lore.CameraBase.html#getViewMatrix">getViewMatrix</a></li><li data-type='method'><a href="Lore.CameraBase.html#init">init</a></li><li data-type='method'><a href="Lore.CameraBase.html#sceneToScreen">sceneToScreen</a></li><li data-type='method'><a href="Lore.CameraBase.html#setLookAt">setLookAt</a></li><li data-type='method'><a href="Lore.CameraBase.html#updateProjectionMatrix">updateProjectionMatrix</a></li><li data-type='method'><a href="Lore.CameraBase.html#updateViewMatrix">updateViewMatrix</a></li><li data-type='method'><a href="Lore.CameraBase.html#updateViewport">updateViewport</a></li></ul></li><li><a href="Lore.Color.html">Color</a><ul class='methods'><li data-type='method'><a href="Lore.Color.html#.fromHex">fromHex</a></li><li data-type='method'><a href="Lore.Color.html#.gdbHueShift">gdbHueShift</a></li><li data-type='method'><a href="Lore.Color.html#.hslToHex">hslToHex</a></li><li data-type='method'><a href="Lore.Color.html#.hslToRgb">hslToRgb</a></li><li data-type='method'><a href="Lore.Color.html#.hueToRgb">hueToRgb</a></li><li data-type='method'><a href="Lore.Color.html#.rgbToHsl">rgbToHsl</a></li><li data-type='method'><a href="Lore.Color.html#set">set</a></li></ul></li><li><a href="Lore.ControlsBase.html">ControlsBase</a><ul class='methods'><li data-type='method'><a href="Lore.ControlsBase.html#addEventListener">addEventListener</a></li><li data-type='method'><a href="Lore.ControlsBase.html#getLookAt">getLookAt</a></li><li data-type='method'><a href="Lore.ControlsBase.html#initWebVR">initWebVR</a></li><li data-type='method'><a href="Lore.ControlsBase.html#raiseEvent">raiseEvent</a></li><li data-type='method'><a href="Lore.ControlsBase.html#removeEventListener">removeEventListener</a></li><li data-type='method'><a href="Lore.ControlsBase.html#setLookAt">setLookAt</a></li><li data-type='method'><a href="Lore.ControlsBase.html#update">update</a></li></ul></li><li><a href="Lore.CoordinatesHelper.html">CoordinatesHelper</a><ul class='methods'><li data-type='method'><a href="Lore.CoordinatesHelper.html#init">init</a></li></ul></li><li><a href="Lore.CsvFileReader.html">CsvFileReader</a><ul class='methods'><li data-type='method'><a href="Lore.CsvFileReader.html#loaded">loaded</a></li></ul></li><li><a href="Lore.FileReaderBase.html">FileReaderBase</a><ul class='methods'><li data-type='method'><a href="Lore.FileReaderBase.html#addEventListener">addEventListener</a></li><li data-type='method'><a href="Lore.FileReaderBase.html#loaded">loaded</a></li><li data-type='method'><a href="Lore.FileReaderBase.html#raiseEvent">raiseEvent</a></li></ul></li><li><a href="Lore.FilterBase.html">FilterBase</a><ul class='methods'><li data-type='method'><a href="Lore.FilterBase.html#.isVisible">isVisible</a></li><li data-type='method'><a href="Lore.FilterBase.html#filter">filter</a></li><li data-type='method'><a href="Lore.FilterBase.html#getGeometry">getGeometry</a></li><li data-type='method'><a href="Lore.FilterBase.html#reset">reset</a></li><li data-type='method'><a href="Lore.FilterBase.html#setGeometry">setGeometry</a></li></ul></li><li><a href="Lore.FirstPersonControls.html">FirstPersonControls</a><ul class='methods'><li data-type='method'><a href="Lore.FirstPersonControls.html#update">update</a></li></ul></li><li><a href="Lore.Geometry.html">Geometry</a></li><li><a href="Lore.Graph.html">Graph</a><ul class='methods'><li data-type='method'><a href="Lore.Graph.html#.fromEdgeList">fromEdgeList</a></li><li data-type='method'><a href="Lore.Graph.html#forceLayout">forceLayout</a></li><li data-type='method'><a href="Lore.Graph.html#getDistanceMatrix">getDistanceMatrix</a></li><li data-type='method'><a href="Lore.Graph.html#getEdgeList">getEdgeList</a></li><li data-type='method'><a href="Lore.Graph.html#getUnweightedAdjacencyMatrix">getUnweightedAdjacencyMatrix</a></li><li data-type='method'><a href="Lore.Graph.html#kkLayout">kkLayout</a></li></ul></li><li><a href="Lore.HelperBase.html">HelperBase</a><ul class='methods'><li data-type='method'><a href="Lore.HelperBase.html#destruct">destruct</a></li><li data-type='method'><a href="Lore.HelperBase.html#draw">draw</a></li><li data-type='method'><a href="Lore.HelperBase.html#getAttribute">getAttribute</a></li><li data-type='method'><a href="Lore.HelperBase.html#setAttribute">setAttribute</a></li><li data-type='method'><a href="Lore.HelperBase.html#updateAttribute">updateAttribute</a></li><li data-type='method'><a href="Lore.HelperBase.html#updateAttributeAll">updateAttributeAll</a></li></ul></li><li><a href="Lore.InRangeFilter.html">InRangeFilter</a><ul class='methods'><li data-type='method'><a href="Lore.InRangeFilter.html#filter">filter</a></li><li data-type='method'><a href="Lore.InRangeFilter.html#getMax">getMax</a></li><li data-type='method'><a href="Lore.InRangeFilter.html#getMin">getMin</a></li><li data-type='method'><a href="Lore.InRangeFilter.html#reset">reset</a></li><li data-type='method'><a href="Lore.InRangeFilter.html#setMax">setMax</a></li><li data-type='method'><a href="Lore.InRangeFilter.html#setMin">setMin</a></li></ul></li><li><a href="Lore.Matrix3f.html">Matrix3f</a><ul class='methods'><li data-type='method'><a href="Lore.Matrix3f.html#clone">clone</a></li><li data-type='method'><a href="Lore.Matrix3f.html#equals">equals</a></li></ul></li><li><a href="Lore.Matrix4f.html">Matrix4f</a><ul class='methods'><li data-type='method'><a href="Lore.Matrix4f.html#.compose">compose</a></li><li data-type='method'><a href="Lore.Matrix4f.html#.fromQuaternion">fromQuaternion</a></li><li data-type='method'><a href="Lore.Matrix4f.html#.invert">invert</a></li><li data-type='method'><a href="Lore.Matrix4f.html#.lookAt">lookAt</a></li><li data-type='method'><a href="Lore.Matrix4f.html#.multiply">multiply</a></li><li data-type='method'><a href="Lore.Matrix4f.html#clone">clone</a></li><li data-type='method'><a href="Lore.Matrix4f.html#compose">compose</a></li><li data-type='method'><a href="Lore.Matrix4f.html#decompose">decompose</a></li><li data-type='method'><a href="Lore.Matrix4f.html#determinant">determinant</a></li><li data-type='method'><a href="Lore.Matrix4f.html#equals">equals</a></li><li data-type='method'><a href="Lore.Matrix4f.html#invert">invert</a></li><li data-type='method'><a href="Lore.Matrix4f.html#multiplyA">multiplyA</a></li><li data-type='method'><a href="Lore.Matrix4f.html#multiplyB">multiplyB</a></li><li data-type='method'><a href="Lore.Matrix4f.html#scale">scale</a></li><li data-type='method'><a href="Lore.Matrix4f.html#set">set</a></li><li data-type='method'><a href="Lore.Matrix4f.html#setPosition">setPosition</a></li><li data-type='method'><a href="Lore.Matrix4f.html#setRotation">setRotation</a></li><li data-type='method'><a href="Lore.Matrix4f.html#toString">toString</a></li></ul></li><li><a href="Lore.MatrixFileReader.html">MatrixFileReader</a><ul class='methods'><li data-type='method'><a href="Lore.MatrixFileReader.html#loaded">loaded</a></li></ul></li><li><a href="Lore.Node.html">Node</a><ul class='methods'><li data-type='method'><a href="Lore.Node.html#.createGUID">createGUID</a></li><li data-type='method'><a href="Lore.Node.html#applyMatrix">applyMatrix</a></li><li data-type='method'><a href="Lore.Node.html#getForwardVector">getForwardVector</a></li><li data-type='method'><a href="Lore.Node.html#getModelMatrix">getModelMatrix</a></li><li data-type='method'><a href="Lore.Node.html#getRightVector">getRightVector</a></li><li data-type='method'><a href="Lore.Node.html#getRotationMatrix">getRotationMatrix</a></li><li data-type='method'><a href="Lore.Node.html#getUpVector">getUpVector</a></li><li data-type='method'><a href="Lore.Node.html#rotate">rotate</a></li><li data-type='method'><a href="Lore.Node.html#rotateX">rotateX</a></li><li data-type='method'><a href="Lore.Node.html#rotateY">rotateY</a></li><li data-type='method'><a href="Lore.Node.html#rotateZ">rotateZ</a></li><li data-type='method'><a href="Lore.Node.html#setRotation">setRotation</a></li><li data-type='method'><a href="Lore.Node.html#setTranslation">setTranslation</a></li><li data-type='method'><a href="Lore.Node.html#translateOnAxis">translateOnAxis</a></li><li data-type='method'><a href="Lore.Node.html#translateX">translateX</a></li><li data-type='method'><a href="Lore.Node.html#translateY">translateY</a></li><li data-type='method'><a href="Lore.Node.html#translateZ">translateZ</a></li><li data-type='method'><a href="Lore.Node.html#update">update</a></li></ul></li><li><a href="Lore.Octree.html">Octree</a><ul class='methods'><li data-type='method'><a href="Lore.Octree.html#.clone">clone</a></li><li data-type='method'><a href="Lore.Octree.html#.concatTypedArrays">concatTypedArrays</a></li><li data-type='method'><a href="Lore.Octree.html#.mergeCellDistances">mergeCellDistances</a></li><li data-type='method'><a href="Lore.Octree.html#.mergePointDistances">mergePointDistances</a></li><li data-type='method'><a href="Lore.Octree.html#build">build</a></li><li data-type='method'><a href="Lore.Octree.html#cellDistancesSq">cellDistancesSq</a></li><li data-type='method'><a href="Lore.Octree.html#expandNeighbourhood">expandNeighbourhood</a></li><li data-type='method'><a href="Lore.Octree.html#generateLocCode">generateLocCode</a></li><li data-type='method'><a href="Lore.Octree.html#getCellDistancesToPoint">getCellDistancesToPoint</a></li><li data-type='method'><a href="Lore.Octree.html#getCenters">getCenters</a></li><li data-type='method'><a href="Lore.Octree.html#getClosestBox">getClosestBox</a></li><li data-type='method'><a href="Lore.Octree.html#getClosestBoxFromCenter">getClosestBoxFromCenter</a></li><li data-type='method'><a href="Lore.Octree.html#getClosestPoint">getClosestPoint</a></li><li data-type='method'><a href="Lore.Octree.html#getDepth">getDepth</a></li><li data-type='method'><a href="Lore.Octree.html#getFarthestBox">getFarthestBox</a></li><li data-type='method'><a href="Lore.Octree.html#getFarthestPoint">getFarthestPoint</a></li><li data-type='method'><a href="Lore.Octree.html#getLocCodes">getLocCodes</a></li><li data-type='method'><a href="Lore.Octree.html#getNeighbours">getNeighbours</a></li><li data-type='method'><a href="Lore.Octree.html#getParent">getParent</a></li><li data-type='method'><a href="Lore.Octree.html#kNearestNeighbours">kNearestNeighbours</a></li><li data-type='method'><a href="Lore.Octree.html#pointDistancesSq">pointDistancesSq</a></li><li data-type='method'><a href="Lore.Octree.html#raySearch">raySearch</a></li><li data-type='method'><a href="Lore.Octree.html#traverse">traverse</a></li><li data-type='method'><a href="Lore.Octree.html#traverseIf">traverseIf</a></li></ul></li><li><a href="Lore.OctreeHelper.html">OctreeHelper</a><ul class='methods'><li data-type='method'><a href="Lore.OctreeHelper.html#addEventListener">addEventListener</a></li><li data-type='method'><a href="Lore.OctreeHelper.html#addSelected">addSelected</a></li><li data-type='method'><a href="Lore.OctreeHelper.html#clearSelected">clearSelected</a></li><li data-type='method'><a href="Lore.OctreeHelper.html#destruct">destruct</a></li><li data-type='method'><a href="Lore.OctreeHelper.html#drawBoxes">drawBoxes</a></li><li data-type='method'><a href="Lore.OctreeHelper.html#drawCenters">drawCenters</a></li><li data-type='method'><a href="Lore.OctreeHelper.html#getIntersections">getIntersections</a></li><li data-type='method'><a href="Lore.OctreeHelper.html#getScreenPosition">getScreenPosition</a></li><li data-type='method'><a href="Lore.OctreeHelper.html#hide">hide</a></li><li data-type='method'><a href="Lore.OctreeHelper.html#init">init</a></li><li data-type='method'><a href="Lore.OctreeHelper.html#raiseEvent">raiseEvent</a></li><li data-type='method'><a href="Lore.OctreeHelper.html#rayIntersections">rayIntersections</a></li><li data-type='method'><a href="Lore.OctreeHelper.html#removeSelected">removeSelected</a></li><li data-type='method'><a href="Lore.OctreeHelper.html#selectedContains">selectedContains</a></li><li data-type='method'><a href="Lore.OctreeHelper.html#selectHovered">selectHovered</a></li><li data-type='method'><a href="Lore.OctreeHelper.html#setHovered">setHovered</a></li><li data-type='method'><a href="Lore.OctreeHelper.html#setPointSizeFromZoom">setPointSizeFromZoom</a></li><li data-type='method'><a href="Lore.OctreeHelper.html#setThreshold">setThreshold</a></li><li data-type='method'><a href="Lore.OctreeHelper.html#showCenters">showCenters</a></li><li data-type='method'><a href="Lore.OctreeHelper.html#showCubes">showCubes</a></li></ul></li><li><a href="Lore.OrbitalControls.html">OrbitalControls</a><ul class='methods'><li data-type='method'><a href="Lore.OrbitalControls.html#limitRotationToHorizon">limitRotationToHorizon</a></li><li data-type='method'><a href="Lore.OrbitalControls.html#setBackView">setBackView</a></li><li data-type='method'><a href="Lore.OrbitalControls.html#setBottomView">setBottomView</a></li><li data-type='method'><a href="Lore.OrbitalControls.html#setFreeView">setFreeView</a></li><li data-type='method'><a href="Lore.OrbitalControls.html#setFrontView">setFrontView</a></li><li data-type='method'><a href="Lore.OrbitalControls.html#setLeftView">setLeftView</a></li><li data-type='method'><a href="Lore.OrbitalControls.html#setRadius">setRadius</a></li><li data-type='method'><a href="Lore.OrbitalControls.html#setRightView">setRightView</a></li><li data-type='method'><a href="Lore.OrbitalControls.html#setTopView">setTopView</a></li><li data-type='method'><a href="Lore.OrbitalControls.html#setView">setView</a></li><li data-type='method'><a href="Lore.OrbitalControls.html#setZoom">setZoom</a></li><li data-type='method'><a href="Lore.OrbitalControls.html#update">update</a></li><li data-type='method'><a href="Lore.OrbitalControls.html#zoomIn">zoomIn</a></li><li data-type='method'><a href="Lore.OrbitalControls.html#zoomOut">zoomOut</a></li></ul></li><li><a href="Lore.OrthographicCamera.html">OrthographicCamera</a><ul class='methods'><li data-type='method'><a href="Lore.OrthographicCamera.html#updateProjectionMatrix">updateProjectionMatrix</a></li><li data-type='method'><a href="Lore.OrthographicCamera.html#updateViewport">updateViewport</a></li></ul></li><li><a href="Lore.PerspectiveCamera.html">PerspectiveCamera</a><ul class='methods'><li data-type='method'><a href="Lore.PerspectiveCamera.html#updateProjectionMatrix">updateProjectionMatrix</a></li><li data-type='method'><a href="Lore.PerspectiveCamera.html#updateViewport">updateViewport</a></li></ul></li><li><a href="Lore.PointHelper.html">PointHelper</a><ul class='methods'><li data-type='method'><a href="Lore.PointHelper.html#addFilter">addFilter</a></li><li data-type='method'><a href="Lore.PointHelper.html#getCenter">getCenter</a></li><li data-type='method'><a href="Lore.PointHelper.html#getCutoff">getCutoff</a></li><li data-type='method'><a href="Lore.PointHelper.html#getDimensions">getDimensions</a></li><li data-type='method'><a href="Lore.PointHelper.html#getFilter">getFilter</a></li><li data-type='method'><a href="Lore.PointHelper.html#getHue">getHue</a></li><li data-type='method'><a href="Lore.PointHelper.html#getMaxLength">getMaxLength</a></li><li data-type='method'><a href="Lore.PointHelper.html#getMaxRadius">getMaxRadius</a></li><li data-type='method'><a href="Lore.PointHelper.html#getPointScale">getPointScale</a></li><li data-type='method'><a href="Lore.PointHelper.html#getPointSize">getPointSize</a></li><li data-type='method'><a href="Lore.PointHelper.html#getPosition">getPosition</a></li><li data-type='method'><a href="Lore.PointHelper.html#getSaturation">getSaturation</a></li><li data-type='method'><a href="Lore.PointHelper.html#getSize">getSize</a></li><li data-type='method'><a href="Lore.PointHelper.html#initPointSize">initPointSize</a></li><li data-type='method'><a href="Lore.PointHelper.html#removeFilter">removeFilter</a></li><li data-type='method'><a href="Lore.PointHelper.html#setColors">setColors</a></li><li data-type='method'><a href="Lore.PointHelper.html#setCutoff">setCutoff</a></li><li data-type='method'><a href="Lore.PointHelper.html#setFogDistance">setFogDistance</a></li><li data-type='method'><a href="Lore.PointHelper.html#setHSS">setHSS</a></li><li data-type='method'><a href="Lore.PointHelper.html#setHSSFromArrays">setHSSFromArrays</a></li><li data-type='method'><a href="Lore.PointHelper.html#setHue">setHue</a></li><li data-type='method'><a href="Lore.PointHelper.html#setPointScale">setPointScale</a></li><li data-type='method'><a href="Lore.PointHelper.html#setPointSize">setPointSize</a></li><li data-type='method'><a href="Lore.PointHelper.html#setPositions">setPositions</a></li><li data-type='method'><a href="Lore.PointHelper.html#setPositionsXYZ">setPositionsXYZ</a></li><li data-type='method'><a href="Lore.PointHelper.html#setPositionsXYZHSS">setPositionsXYZHSS</a></li><li data-type='method'><a href="Lore.PointHelper.html#setRGB">setRGB</a></li><li data-type='method'><a href="Lore.PointHelper.html#setSaturation">setSaturation</a></li><li data-type='method'><a href="Lore.PointHelper.html#setSize">setSize</a></li><li data-type='method'><a href="Lore.PointHelper.html#updateColor">updateColor</a></li><li data-type='method'><a href="Lore.PointHelper.html#updateColors">updateColors</a></li><li data-type='method'><a href="Lore.PointHelper.html#updateHue">updateHue</a></li><li data-type='method'><a href="Lore.PointHelper.html#updatePointSize">updatePointSize</a></li></ul></li><li><a href="Lore.ProjectionMatrix.html">ProjectionMatrix</a><ul class='methods'><li data-type='method'><a href="Lore.ProjectionMatrix.html#setOrthographic">setOrthographic</a></li><li data-type='method'><a href="Lore.ProjectionMatrix.html#setPerspective">setPerspective</a></li></ul></li><li><a href="Lore.Quaternion.html">Quaternion</a><ul class='methods'><li data-type='method'><a href="Lore.Quaternion.html#.add">add</a></li><li data-type='method'><a href="Lore.Quaternion.html#.conjugate">conjugate</a></li><li data-type='method'><a href="Lore.Quaternion.html#.dot">dot</a></li><li data-type='method'><a href="Lore.Quaternion.html#.fromMatrix">fromMatrix</a></li><li data-type='method'><a href="Lore.Quaternion.html#.inverse">inverse</a></li><li data-type='method'><a href="Lore.Quaternion.html#.multiply">multiply</a></li><li data-type='method'><a href="Lore.Quaternion.html#.multiplyScalar">multiplyScalar</a></li><li data-type='method'><a href="Lore.Quaternion.html#.normalize">normalize</a></li><li data-type='method'><a href="Lore.Quaternion.html#.slerp">slerp</a></li><li data-type='method'><a href="Lore.Quaternion.html#.subtract">subtract</a></li><li data-type='method'><a href="Lore.Quaternion.html#add">add</a></li><li data-type='method'><a href="Lore.Quaternion.html#clone">clone</a></li><li data-type='method'><a href="Lore.Quaternion.html#conjugate">conjugate</a></li><li data-type='method'><a href="Lore.Quaternion.html#dot">dot</a></li><li data-type='method'><a href="Lore.Quaternion.html#equals">equals</a></li><li data-type='method'><a href="Lore.Quaternion.html#getW">getW</a></li><li data-type='method'><a href="Lore.Quaternion.html#getX">getX</a></li><li data-type='method'><a href="Lore.Quaternion.html#getY">getY</a></li><li data-type='method'><a href="Lore.Quaternion.html#getZ">getZ</a></li><li data-type='method'><a href="Lore.Quaternion.html#inverse">inverse</a></li><li data-type='method'><a href="Lore.Quaternion.html#length">length</a></li><li data-type='method'><a href="Lore.Quaternion.html#lengthSq">lengthSq</a></li><li data-type='method'><a href="Lore.Quaternion.html#lookAt">lookAt</a></li><li data-type='method'><a href="Lore.Quaternion.html#multiplyA">multiplyA</a></li><li data-type='method'><a href="Lore.Quaternion.html#multiplyB">multiplyB</a></li><li data-type='method'><a href="Lore.Quaternion.html#multiplyScalar">multiplyScalar</a></li><li data-type='method'><a href="Lore.Quaternion.html#normalize">normalize</a></li><li data-type='method'><a href="Lore.Quaternion.html#rotateX">rotateX</a></li><li data-type='method'><a href="Lore.Quaternion.html#rotateY">rotateY</a></li><li data-type='method'><a href="Lore.Quaternion.html#rotateZ">rotateZ</a></li><li data-type='method'><a href="Lore.Quaternion.html#set">set</a></li><li data-type='method'><a href="Lore.Quaternion.html#setFromAxisAngle">setFromAxisAngle</a></li><li data-type='method'><a href="Lore.Quaternion.html#setFromMatrix">setFromMatrix</a></li><li data-type='method'><a href="Lore.Quaternion.html#setFromUnitVectors">setFromUnitVectors</a></li><li data-type='method'><a href="Lore.Quaternion.html#setW">setW</a></li><li data-type='method'><a href="Lore.Quaternion.html#setX">setX</a></li><li data-type='method'><a href="Lore.Quaternion.html#setY">setY</a></li><li data-type='method'><a href="Lore.Quaternion.html#setZ">setZ</a></li><li data-type='method'><a href="Lore.Quaternion.html#subtract">subtract</a></li><li data-type='method'><a href="Lore.Quaternion.html#toRotationMatrix">toRotationMatrix</a></li><li data-type='method'><a href="Lore.Quaternion.html#toString">toString</a></li></ul></li><li><a href="Lore.RadixSort.html">RadixSort</a><ul class='methods'><li data-type='method'><a href="Lore.RadixSort.html#initHistograms">initHistograms</a></li><li data-type='method'><a href="Lore.RadixSort.html#lsbPass">lsbPass</a></li><li data-type='method'><a href="Lore.RadixSort.html#msbPass">msbPass</a></li><li data-type='method'><a href="Lore.RadixSort.html#pass">pass</a></li><li data-type='method'><a href="Lore.RadixSort.html#sort">sort</a></li></ul></li><li><a href="Lore.Ray.html">Ray</a><ul class='methods'><li data-type='method'><a href="Lore.Ray.html#applyProjection">applyProjection</a></li><li data-type='method'><a href="Lore.Ray.html#closestPointToPoint">closestPointToPoint</a></li><li data-type='method'><a href="Lore.Ray.html#copyFrom">copyFrom</a></li><li data-type='method'><a href="Lore.Ray.html#distanceSqToPoint">distanceSqToPoint</a></li></ul></li><li><a href="Lore.Raycaster.html">Raycaster</a><ul class='methods'><li data-type='method'><a href="Lore.Raycaster.html#set">set</a></li></ul></li><li><a href="Lore.Renderer.html">Renderer</a><ul class='methods'><li data-type='method'><a href="Lore.Renderer.html#animate">animate</a></li><li data-type='method'><a href="Lore.Renderer.html#createGeometry">createGeometry</a></li><li data-type='method'><a href="Lore.Renderer.html#disableContextMenu">disableContextMenu</a></li><li data-type='method'><a href="Lore.Renderer.html#getDevicePixelRatio">getDevicePixelRatio</a></li><li data-type='method'><a href="Lore.Renderer.html#getHeight">getHeight</a></li><li data-type='method'><a href="Lore.Renderer.html#getWidth">getWidth</a></li><li data-type='method'><a href="Lore.Renderer.html#init">init</a></li><li data-type='method'><a href="Lore.Renderer.html#setClearColor">setClearColor</a></li><li data-type='method'><a href="Lore.Renderer.html#setMaxFps">setMaxFps</a></li><li data-type='method'><a href="Lore.Renderer.html#updateViewport">updateViewport</a></li></ul></li><li><a href="Lore.Shader.html">Shader</a></li><li><a href="Lore.SphericalCoords.html">SphericalCoords</a><ul class='methods'><li data-type='method'><a href="Lore.SphericalCoords.html#clone">clone</a></li><li data-type='method'><a href="Lore.SphericalCoords.html#limit">limit</a></li><li data-type='method'><a href="Lore.SphericalCoords.html#secure">secure</a></li><li data-type='method'><a href="Lore.SphericalCoords.html#set">set</a></li><li data-type='method'><a href="Lore.SphericalCoords.html#setFromVector">setFromVector</a></li><li data-type='method'><a href="Lore.SphericalCoords.html#toString">toString</a></li></ul></li><li><a href="Lore.Statistics.html">Statistics</a><ul class='methods'><li data-type='method'><a href="Lore.Statistics.html#.getPercentile">getPercentile</a></li><li data-type='method'><a href="Lore.Statistics.html#.normalize">normalize</a></li><li data-type='method'><a href="Lore.Statistics.html#.normalizeNoOutliers">normalizeNoOutliers</a></li><li data-type='method'><a href="Lore.Statistics.html#.randomNormal">randomNormal</a></li><li data-type='method'><a href="Lore.Statistics.html#.randomNormalInRange">randomNormalInRange</a></li><li data-type='method'><a href="Lore.Statistics.html#.randomNormalScaled">randomNormalScaled</a></li><li data-type='method'><a href="Lore.Statistics.html#.scale">scale</a></li><li data-type='method'><a href="Lore.Statistics.html#.transpose2dArray">transpose2dArray</a></li></ul></li><li><a href="Lore.Tree.html">Tree</a><ul class='methods'><li data-type='method'><a href="Lore.Tree.html#.fromEdgeList">fromEdgeList</a></li><li data-type='method'><a href="Lore.Tree.html#layout">layout</a></li></ul></li><li><a href="Lore.Uniform.html">Uniform</a><ul class='methods'><li data-type='method'><a href="Lore.Uniform.html#.Set">Set</a></li><li data-type='method'><a href="Lore.Uniform.html#setValue">setValue</a></li></ul></li><li><a href="Lore.Utils.html">Utils</a><ul class='methods'><li data-type='method'><a href="Lore.Utils.html#.arrayContains">arrayContains</a></li><li data-type='method'><a href="Lore.Utils.html#.concatTypedArrays">concatTypedArrays</a></li><li data-type='method'><a href="Lore.Utils.html#.extend">extend</a></li><li data-type='method'><a href="Lore.Utils.html#.isFloat">isFloat</a></li><li data-type='method'><a href="Lore.Utils.html#.isInt">isInt</a></li><li data-type='method'><a href="Lore.Utils.html#.jsonp">jsonp</a></li><li data-type='method'><a href="Lore.Utils.html#.mergePointDistances">mergePointDistances</a></li><li data-type='method'><a href="Lore.Utils.html#.msb">msb</a></li></ul></li><li><a href="Lore.Vector3f.html">Vector3f</a><ul class='methods'><li data-type='method'><a href="Lore.Vector3f.html#.add">add</a></li><li data-type='method'><a href="Lore.Vector3f.html#.cross">cross</a></li><li data-type='method'><a href="Lore.Vector3f.html#.divide">divide</a></li><li data-type='method'><a href="Lore.Vector3f.html#.divideScalar">divideScalar</a></li><li data-type='method'><a href="Lore.Vector3f.html#.dot">dot</a></li><li data-type='method'><a href="Lore.Vector3f.html#.forward">forward</a></li><li data-type='method'><a href="Lore.Vector3f.html#.multiply">multiply</a></li><li data-type='method'><a href="Lore.Vector3f.html#.multiplyScalar">multiplyScalar</a></li><li data-type='method'><a href="Lore.Vector3f.html#.normalize">normalize</a></li><li data-type='method'><a href="Lore.Vector3f.html#.right">right</a></li><li data-type='method'><a href="Lore.Vector3f.html#.subtract">subtract</a></li><li data-type='method'><a href="Lore.Vector3f.html#.up">up</a></li><li data-type='method'><a href="Lore.Vector3f.html#add">add</a></li><li data-type='method'><a href="Lore.Vector3f.html#applyProjection">applyProjection</a></li><li data-type='method'><a href="Lore.Vector3f.html#applyQuaternion">applyQuaternion</a></li><li data-type='method'><a href="Lore.Vector3f.html#clone">clone</a></li><li data-type='method'><a href="Lore.Vector3f.html#copyFrom">copyFrom</a></li><li data-type='method'><a href="Lore.Vector3f.html#cross">cross</a></li><li data-type='method'><a href="Lore.Vector3f.html#distanceTo">distanceTo</a></li><li data-type='method'><a href="Lore.Vector3f.html#distanceToSq">distanceToSq</a></li><li data-type='method'><a href="Lore.Vector3f.html#divide">divide</a></li><li data-type='method'><a href="Lore.Vector3f.html#divideScalar">divideScalar</a></li><li data-type='method'><a href="Lore.Vector3f.html#dot">dot</a></li><li data-type='method'><a href="Lore.Vector3f.html#equals">equals</a></li><li data-type='method'><a href="Lore.Vector3f.html#getX">getX</a></li><li data-type='method'><a href="Lore.Vector3f.html#getY">getY</a></li><li data-type='method'><a href="Lore.Vector3f.html#getZ">getZ</a></li><li data-type='method'><a href="Lore.Vector3f.html#length">length</a></li><li data-type='method'><a href="Lore.Vector3f.html#lengthSq">lengthSq</a></li><li data-type='method'><a href="Lore.Vector3f.html#multiply">multiply</a></li><li data-type='method'><a href="Lore.Vector3f.html#multiplyScalar">multiplyScalar</a></li><li data-type='method'><a href="Lore.Vector3f.html#normalize">normalize</a></li><li data-type='method'><a href="Lore.Vector3f.html#project">project</a></li><li data-type='method'><a href="Lore.Vector3f.html#set">set</a></li><li data-type='method'><a href="Lore.Vector3f.html#setFromSphericalCoords">setFromSphericalCoords</a></li><li data-type='method'><a href="Lore.Vector3f.html#setLength">setLength</a></li><li data-type='method'><a href="Lore.Vector3f.html#setX">setX</a></li><li data-type='method'><a href="Lore.Vector3f.html#setY">setY</a></li><li data-type='method'><a href="Lore.Vector3f.html#setZ">setZ</a></li><li data-type='method'><a href="Lore.Vector3f.html#subtract">subtract</a></li><li data-type='method'><a href="Lore.Vector3f.html#toDirection">toDirection</a></li><li data-type='method'><a href="Lore.Vector3f.html#toString">toString</a></li><li data-type='method'><a href="Lore.Vector3f.html#unproject">unproject</a></li></ul></li></ul><h3>Global</h3><ul><li><a href="global.html#Lore">Lore</a></li></ul>
-</nav>
-
-<div id="main">
-    
-    <h1 class="page-title">Quaternion</h1>
-    
-
-    
-
-
-
-
-<section>
-
-<header>
-    
-        <h2>
-            <span class="ancestors"><a href="global.html#Lore">Lore</a>.</span>
-        
-        Quaternion
-        </h2>
-        
-            <div class="class-description"><p>A class representing a quaternion.</p></div>
-        
-    
-</header>
-
-<article>
-    <div class="container-overview">
-    
-        
-
-    
-    <h2>Constructor</h2>
-    
-
-    <h4 class="name" id="Quaternion"><span class="type-signature"></span>new Quaternion<span class="signature">(x, y, z, w)</span><span class="type-signature"></span></h4>
-
-    
-
-
-
-
-<dl class="details">
-
-    
-    <dt class="tag-source">Source:</dt>
-    <dd class="tag-source"><ul class="dummy"><li>
-        <a href="Math_Quaternion.js.html">Math/Quaternion.js</a>, <a href="Math_Quaternion.js.html#line6">line 6</a>
-    </li></ul></dd>
-    
-
-    
-
-    
-
-    
-
-    
-
-    
-
-    
-
-    
-
-    
-
-    
-
-    
-
-    
-
-    
-
-    
-
-    
-
-    
-</dl>
-
-
-
-    <h5 class="subsection-title">Properties:</h5>
-
-    
-
-<table class="props">
-    <thead>
-    <tr>
-        
-        <th>Name</th>
-        
-
-        <th>Type</th>
-
-        
-
-        
-
-        <th class="last">Description</th>
-    </tr>
-    </thead>
-
-    <tbody>
-    
-
-        <tr>
-            
-                <td class="name"><code>components</code></td>
-            
-
-            <td class="type">
-            
-                
-<span class="param-type">Float32Array</span>
-
-
-            
-            </td>
-
-            
-
-            
-
-            <td class="description last"><p>A typed array storing the components of this quaternion.</p></td>
-        </tr>
-
-    
-    </tbody>
-</table>
-
-
-
-
-
-
-<div class="description">
-    <p>Creates an instance of Quaternion.</p>
-</div>
-
-
-
-
-
-
-
-
-
-
-
-    <h5>Parameters:</h5>
-    
-
-<table class="params">
-    <thead>
-    <tr>
-        
-        <th>Name</th>
-        
-
-        <th>Type</th>
-
-        
-
-        
-
-        <th class="last">Description</th>
-    </tr>
-    </thead>
-
-    <tbody>
-    
-
-        <tr>
-            
-                <td class="name"><code>x</code></td>
-            
-
-            <td class="type">
-            
-                
-<span class="param-type">Number</span>
-
-
-            
-            </td>
-
-            
-
-            
-
-            <td class="description last"><p>The x component of the quaternion.</p></td>
-        </tr>
-
-    
-
-        <tr>
-            
-                <td class="name"><code>y</code></td>
-            
-
-            <td class="type">
-            
-                
-<span class="param-type">Number</span>
-
-
-            
-            </td>
-
-            
-
-            
-
-            <td class="description last"><p>The y component of the quaternion.</p></td>
-        </tr>
-
-    
-
-        <tr>
-            
-                <td class="name"><code>z</code></td>
-            
-
-            <td class="type">
-            
-                
-<span class="param-type">Number</span>
-
-
-            
-            </td>
-
-            
-
-            
-
-            <td class="description last"><p>The z component of the quaternion.</p></td>
-        </tr>
-
-    
-
-        <tr>
-            
-                <td class="name"><code>w</code></td>
-            
-
-            <td class="type">
-            
-                
-<span class="param-type">Number</span>
-
-
-            
-            </td>
-
-            
-
-            
-
-            <td class="description last"><p>The w component of the quaternion.</p></td>
-        </tr>
-
-    
-    </tbody>
-</table>
-
-
-
-
-
-
-
-
-
-
-
-
-
-
-
-
-    
-    </div>
-
-    
-
-    
-
-    
-
-     
-
-    
-
-    
-
-    
-        <h3 class="subsection-title">Methods</h3>
-
-        
-            
-
-    
-
-    <h4 class="name" id=".add"><span class="type-signature">(static) </span>add<span class="signature">(q, p)</span><span class="type-signature"> &rarr; {<a href="Lore.Quaternion.html">Lore.Quaternion</a>}</span></h4>
-
-    
-
-
-
-
-<dl class="details">
-
-    
-    <dt class="tag-source">Source:</dt>
-    <dd class="tag-source"><ul class="dummy"><li>
-        <a href="Math_Quaternion.js.html">Math/Quaternion.js</a>, <a href="Math_Quaternion.js.html#line643">line 643</a>
-    </li></ul></dd>
-    
-
-    
-
-    
-
-    
-
-    
-
-    
-
-    
-
-    
-
-    
-
-    
-
-    
-
-    
-
-    
-
-    
-
-    
-
-    
-</dl>
-
-
-
-
-
-<div class="description">
-    <p>Sum two quaternions.</p>
-</div>
-
-
-
-
-
-
-
-
-
-
-
-    <h5>Parameters:</h5>
-    
-
-<table class="params">
-    <thead>
-    <tr>
-        
-        <th>Name</th>
-        
-
-        <th>Type</th>
-
-        
-
-        
-
-        <th class="last">Description</th>
-    </tr>
-    </thead>
-
-    <tbody>
-    
-
-        <tr>
-            
-                <td class="name"><code>q</code></td>
-            
-
-            <td class="type">
-            
-                
-<span class="param-type"><a href="Lore.Quaternion.html">Lore.Quaternion</a></span>
-
-
-            
-            </td>
-
-            
-
-            
-
-            <td class="description last"><p>A quaternion.</p></td>
-        </tr>
-
-    
-
-        <tr>
-            
-                <td class="name"><code>p</code></td>
-            
-
-            <td class="type">
-            
-                
-<span class="param-type"><a href="Lore.Quaternion.html">Lore.Quaternion</a></span>
-
-
-            
-            </td>
-
-            
-
-            
-
-            <td class="description last"><p>A quaternion.</p></td>
-        </tr>
-
-    
-    </tbody>
-</table>
-
-
-
-
-
-
-
-
-
-
-
-
-
-
-<h5>Returns:</h5>
-
-        
-<div class="param-desc">
-    <p>The resulting quaternion.</p>
-</div>
-
-
-
-<dl class="param-type">
-    <dt>
-        Type
-    </dt>
-    <dd>
-        
-<span class="param-type"><a href="Lore.Quaternion.html">Lore.Quaternion</a></span>
-
-
-    </dd>
-</dl>
-
-    
-
-
-        
-            
-
-    
-
-    <h4 class="name" id=".conjugate"><span class="type-signature">(static) </span>conjugate<span class="signature">(q)</span><span class="type-signature"> &rarr; {<a href="Lore.Quaternion.html">Lore.Quaternion</a>}</span></h4>
-
-    
-
-
-
-
-<dl class="details">
-
-    
-    <dt class="tag-source">Source:</dt>
-    <dd class="tag-source"><ul class="dummy"><li>
-        <a href="Math_Quaternion.js.html">Math/Quaternion.js</a>, <a href="Math_Quaternion.js.html#line630">line 630</a>
-    </li></ul></dd>
-    
-
-    
-
-    
-
-    
-
-    
-
-    
-
-    
-
-    
-
-    
-
-    
-
-    
-
-    
-
-    
-
-    
-
-    
-
-    
-</dl>
-
-
-
-
-
-<div class="description">
-    <p>Conjugate (* -1) a quaternion.</p>
-</div>
-
-
-
-
-
-
-
-
-
-
-
-    <h5>Parameters:</h5>
-    
-
-<table class="params">
-    <thead>
-    <tr>
-        
-        <th>Name</th>
-        
-
-        <th>Type</th>
-
-        
-
-        
-
-        <th class="last">Description</th>
-    </tr>
-    </thead>
-
-    <tbody>
-    
-
-        <tr>
-            
-                <td class="name"><code>q</code></td>
-            
-
-            <td class="type">
-            
-                
-<span class="param-type"><a href="Lore.Quaternion.html">Lore.Quaternion</a></span>
-
-
-            
-            </td>
-
-            
-
-            
-
-            <td class="description last"><p>A quaternion.</p></td>
-        </tr>
-
-    
-    </tbody>
-</table>
-
-
-
-
-
-
-
-
-
-
-
-
-
-
-<h5>Returns:</h5>
-
-        
-<div class="param-desc">
-    <p>The resulting quaternion.</p>
-</div>
-
-
-
-<dl class="param-type">
-    <dt>
-        Type
-    </dt>
-    <dd>
-        
-<span class="param-type"><a href="Lore.Quaternion.html">Lore.Quaternion</a></span>
-
-
-    </dd>
-</dl>
-
-    
-
-
-        
-            
-
-    
-
-    <h4 class="name" id=".dot"><span class="type-signature">(static) </span>dot<span class="signature">(q, p)</span><span class="type-signature"> &rarr; {Number}</span></h4>
-
-    
-
-
-
-
-<dl class="details">
-
-    
-    <dt class="tag-source">Source:</dt>
-    <dd class="tag-source"><ul class="dummy"><li>
-        <a href="Math_Quaternion.js.html">Math/Quaternion.js</a>, <a href="Math_Quaternion.js.html#line551">line 551</a>
-    </li></ul></dd>
-    
-
-    
-
-    
-
-    
-
-    
-
-    
-
-    
-
-    
-
-    
-
-    
-
-    
-
-    
-
-    
-
-    
-
-    
-
-    
-</dl>
-
-
-
-
-
-<div class="description">
-    <p>Calculate the dot product of two quaternions.</p>
-</div>
-
-
-
-
-
-
-
-
-
-
-
-    <h5>Parameters:</h5>
-    
-
-<table class="params">
-    <thead>
-    <tr>
-        
-        <th>Name</th>
-        
-
-        <th>Type</th>
-
-        
-
-        
-
-        <th class="last">Description</th>
-    </tr>
-    </thead>
-
-    <tbody>
-    
-
-        <tr>
-            
-                <td class="name"><code>q</code></td>
-            
-
-            <td class="type">
-            
-                
-<span class="param-type"><a href="Lore.Quaternion.html">Lore.Quaternion</a></span>
-
-
-            
-            </td>
-
-            
-
-            
-
-            <td class="description last"><p>A quaternion.</p></td>
-        </tr>
-
-    
-
-        <tr>
-            
-                <td class="name"><code>p</code></td>
-            
-
-            <td class="type">
-            
-                
-<span class="param-type"><a href="Lore.Quaternion.html">Lore.Quaternion</a></span>
-
-
-            
-            </td>
-
-            
-
-            
-
-            <td class="description last"><p>A quaternion.</p></td>
-        </tr>
-
-    
-    </tbody>
-</table>
-
-
-
-
-
-
-
-
-
-
-
-
-
-
-<h5>Returns:</h5>
-
-        
-<div class="param-desc">
-    <p>The dot product.</p>
-</div>
-
-
-
-<dl class="param-type">
-    <dt>
-        Type
-    </dt>
-    <dd>
-        
-<span class="param-type">Number</span>
-
-
-    </dd>
-</dl>
-
-    
-
-
-        
-            
-
-    
-
-    <h4 class="name" id=".fromMatrix"><span class="type-signature">(static) </span>fromMatrix<span class="signature">(m)</span><span class="type-signature"> &rarr; {<a href="Lore.Quaternion.html">Lore.Quaternion</a>}</span></h4>
-
-    
-
-
-
-
-<dl class="details">
-
-    
-    <dt class="tag-source">Source:</dt>
-    <dd class="tag-source"><ul class="dummy"><li>
-        <a href="Math_Quaternion.js.html">Math/Quaternion.js</a>, <a href="Math_Quaternion.js.html#line672">line 672</a>
-    </li></ul></dd>
-    
-
-    
-
-    
-
-    
-
-    
-
-    
-
-    
-
-    
-
-    
-
-    
-
-    
-
-    
-
-    
-
-    
-
-    
-
-    
-</dl>
-
-
-
-
-
-<div class="description">
-    <p>Create a quaternion from a matrix.</p>
-</div>
-
-
-
-
-
-
-
-
-
-
-
-    <h5>Parameters:</h5>
-    
-
-<table class="params">
-    <thead>
-    <tr>
-        
-        <th>Name</th>
-        
-
-        <th>Type</th>
-
-        
-
-        
-
-        <th class="last">Description</th>
-    </tr>
-    </thead>
-
-    <tbody>
-    
-
-        <tr>
-            
-                <td class="name"><code>m</code></td>
-            
-
-            <td class="type">
-            
-                
-<span class="param-type"><a href="Lore.Matrix4f.html">Lore.Matrix4f</a></span>
-
-
-            
-            </td>
-
-            
-
-            
-
-            <td class="description last"><p>A matrix.</p></td>
-        </tr>
-
-    
-    </tbody>
-</table>
-
-
-
-
-
-
-
-
-
-
-
-
-
-
-<h5>Returns:</h5>
-
-        
-<div class="param-desc">
-    <p>The resulting quaternion.</p>
-</div>
-
-
-
-<dl class="param-type">
-    <dt>
-        Type
-    </dt>
-    <dd>
-        
-<span class="param-type"><a href="Lore.Quaternion.html">Lore.Quaternion</a></span>
-
-
-    </dd>
-</dl>
-
-    
-
-
-        
-            
-
-    
-
-    <h4 class="name" id=".inverse"><span class="type-signature">(static) </span>inverse<span class="signature">(q)</span><span class="type-signature"> &rarr; {<a href="Lore.Quaternion.html">Lore.Quaternion</a>}</span></h4>
-
-    
-
-
-
-
-<dl class="details">
-
-    
-    <dt class="tag-source">Source:</dt>
-    <dd class="tag-source"><ul class="dummy"><li>
-        <a href="Math_Quaternion.js.html">Math/Quaternion.js</a>, <a href="Math_Quaternion.js.html#line599">line 599</a>
-    </li></ul></dd>
-    
-
-    
-
-    
-
-    
-
-    
-
-    
-
-    
-
-    
-
-    
-
-    
-
-    
-
-    
-
-    
-
-    
-
-    
-
-    
-</dl>
-
-
-
-
-
-<div class="description">
-    <p>Inverse a quaternion.</p>
-</div>
-
-
-
-
-
-
-
-
-
-
-
-    <h5>Parameters:</h5>
-    
-
-<table class="params">
-    <thead>
-    <tr>
-        
-        <th>Name</th>
-        
-
-        <th>Type</th>
-
-        
-
-        
-
-        <th class="last">Description</th>
-    </tr>
-    </thead>
-
-    <tbody>
-    
-
-        <tr>
-            
-                <td class="name"><code>q</code></td>
-            
-
-            <td class="type">
-            
-                
-<span class="param-type"><a href="Lore.Quaternion.html">Lore.Quaternion</a></span>
-
-
-            
-            </td>
-
-            
-
-            
-
-            <td class="description last"><p>A quaternion.</p></td>
-        </tr>
-
-    
-    </tbody>
-</table>
-
-
-
-
-
-
-
-
-
-
-
-
-
-
-<h5>Returns:</h5>
-
-        
-<div class="param-desc">
-    <p>The resulting quaternion.</p>
-</div>
-
-
-
-<dl class="param-type">
-    <dt>
-        Type
-    </dt>
-    <dd>
-        
-<span class="param-type"><a href="Lore.Quaternion.html">Lore.Quaternion</a></span>
-
-
-    </dd>
-</dl>
-
-    
-
-
-        
-            
-
-    
-
-    <h4 class="name" id=".multiply"><span class="type-signature">(static) </span>multiply<span class="signature">(a, b)</span><span class="type-signature"> &rarr; {<a href="Lore.Quaternion.html">Lore.Quaternion</a>}</span></h4>
-
-    
-
-
-
-
-<dl class="details">
-
-    
-    <dt class="tag-source">Source:</dt>
-    <dd class="tag-source"><ul class="dummy"><li>
-        <a href="Math_Quaternion.js.html">Math/Quaternion.js</a>, <a href="Math_Quaternion.js.html#line566">line 566</a>
-    </li></ul></dd>
-    
-
-    
-
-    
-
-    
-
-    
-
-    
-
-    
-
-    
-
-    
-
-    
-
-    
-
-    
-
-    
-
-    
-
-    
-
-    
-</dl>
-
-
-
-
-
-<div class="description">
-    <p>Multiply (cross product) two quaternions.</p>
-</div>
-
-
-
-
-
-
-
-
-
-
-
-    <h5>Parameters:</h5>
-    
-
-<table class="params">
-    <thead>
-    <tr>
-        
-        <th>Name</th>
-        
-
-        <th>Type</th>
-
-        
-
-        
-
-        <th class="last">Description</th>
-    </tr>
-    </thead>
-
-    <tbody>
-    
-
-        <tr>
-            
-                <td class="name"><code>a</code></td>
-            
-
-            <td class="type">
-            
-                
-<span class="param-type"><a href="Lore.Quaternion.html">Lore.Quaternion</a></span>
-
-
-            
-            </td>
-
-            
-
-            
-
-            <td class="description last"><p>A quaternion.</p></td>
-        </tr>
-
-    
-
-        <tr>
-            
-                <td class="name"><code>b</code></td>
-            
-
-            <td class="type">
-            
-                
-<span class="param-type"><a href="Lore.Quaternion.html">Lore.Quaternion</a></span>
-
-
-            
-            </td>
-
-            
-
-            
-
-            <td class="description last"><p>A quaternion.</p></td>
-        </tr>
-
-    
-    </tbody>
-</table>
-
-
-
-
-
-
-
-
-
-
-
-
-
-
-<h5>Returns:</h5>
-
-        
-<div class="param-desc">
-    <p>The cross product quaternion.</p>
-</div>
-
-
-
-<dl class="param-type">
-    <dt>
-        Type
-    </dt>
-    <dd>
-        
-<span class="param-type"><a href="Lore.Quaternion.html">Lore.Quaternion</a></span>
-
-
-    </dd>
-</dl>
-
-    
-
-
-        
-            
-
-    
-
-    <h4 class="name" id=".multiplyScalar"><span class="type-signature">(static) </span>multiplyScalar<span class="signature">(q, s)</span><span class="type-signature"> &rarr; {<a href="Lore.Quaternion.html">Lore.Quaternion</a>}</span></h4>
-
-    
-
-
-
-
-<dl class="details">
-
-    
-    <dt class="tag-source">Source:</dt>
-    <dd class="tag-source"><ul class="dummy"><li>
-        <a href="Math_Quaternion.js.html">Math/Quaternion.js</a>, <a href="Math_Quaternion.js.html#line587">line 587</a>
-    </li></ul></dd>
-    
-
-    
-
-    
-
-    
-
-    
-
-    
-
-    
-
-    
-
-    
-
-    
-
-    
-
-    
-
-    
-
-    
-
-    
-
-    
-</dl>
-
-
-
-
-
-<div class="description">
-    <p>Multiplies a quaternion with a scalar.</p>
-</div>
-
-
-
-
-
-
-
-
-
-
-
-    <h5>Parameters:</h5>
-    
-
-<table class="params">
-    <thead>
-    <tr>
-        
-        <th>Name</th>
-        
-
-        <th>Type</th>
-
-        
-
-        
-
-        <th class="last">Description</th>
-    </tr>
-    </thead>
-
-    <tbody>
-    
-
-        <tr>
-            
-                <td class="name"><code>q</code></td>
-            
-
-            <td class="type">
-            
-                
-<span class="param-type"><a href="Lore.Quaternion.html">Lore.Quaternion</a></span>
-
-
-            
-            </td>
-
-            
-
-            
-
-            <td class="description last"><p>A quaternion.</p></td>
-        </tr>
-
-    
-
-        <tr>
-            
-                <td class="name"><code>s</code></td>
-            
-
-            <td class="type">
-            
-                
-<span class="param-type">Number</span>
-
-
-            
-            </td>
-
-            
-
-            
-
-            <td class="description last"><p>A scalar.</p></td>
-        </tr>
-
-    
-    </tbody>
-</table>
-
-
-
-
-
-
-
-
-
-
-
-
-
-
-<h5>Returns:</h5>
-
-        
-<div class="param-desc">
-    <p>The resulting quaternion.</p>
-</div>
-
-
-
-<dl class="param-type">
-    <dt>
-        Type
-    </dt>
-    <dd>
-        
-<span class="param-type"><a href="Lore.Quaternion.html">Lore.Quaternion</a></span>
-
-
-    </dd>
-</dl>
-
-    
-
-
-        
-            
-
-    
-
-    <h4 class="name" id=".normalize"><span class="type-signature">(static) </span>normalize<span class="signature">(q)</span><span class="type-signature"> &rarr; {<a href="Lore.Quaternion.html">Lore.Quaternion</a>}</span></h4>
-
-    
-
-
-
-
-<dl class="details">
-
-    
-    <dt class="tag-source">Source:</dt>
-    <dd class="tag-source"><ul class="dummy"><li>
-        <a href="Math_Quaternion.js.html">Math/Quaternion.js</a>, <a href="Math_Quaternion.js.html#line611">line 611</a>
-    </li></ul></dd>
-    
-
-    
-
-    
-
-    
-
-    
-
-    
-
-    
-
-    
-
-    
-
-    
-
-    
-
-    
-
-    
-
-    
-
-    
-
-    
-</dl>
-
-
-
-
-
-<div class="description">
-    <p>Normalize a quaternion.</p>
-</div>
-
-
-
-
-
-
-
-
-
-
-
-    <h5>Parameters:</h5>
-    
-
-<table class="params">
-    <thead>
-    <tr>
-        
-        <th>Name</th>
-        
-
-        <th>Type</th>
-
-        
-
-        
-
-        <th class="last">Description</th>
-    </tr>
-    </thead>
-
-    <tbody>
-    
-
-        <tr>
-            
-                <td class="name"><code>q</code></td>
-            
-
-            <td class="type">
-            
-                
-<span class="param-type"><a href="Lore.Quaternion.html">Lore.Quaternion</a></span>
-
-
-            
-            </td>
-
-            
-
-            
-
-            <td class="description last"><p>A quaternion.</p></td>
-        </tr>
-
-    
-    </tbody>
-</table>
-
-
-
-
-
-
-
-
-
-
-
-
-
-
-<h5>Returns:</h5>
-
-        
-<div class="param-desc">
-    <p>The resulting quaternion.</p>
-</div>
-
-
-
-<dl class="param-type">
-    <dt>
-        Type
-    </dt>
-    <dd>
-        
-<span class="param-type"><a href="Lore.Quaternion.html">Lore.Quaternion</a></span>
-
-
-    </dd>
-</dl>
-
-    
-
-
-        
-            
-
-    
-
-    <h4 class="name" id=".slerp"><span class="type-signature">(static) </span>slerp<span class="signature">(q, p, t)</span><span class="type-signature"> &rarr; {<a href="Lore.Quaternion.html">Lore.Quaternion</a>}</span></h4>
-
-    
-
-
-
-
-<dl class="details">
-
-    
-    <dt class="tag-source">Source:</dt>
-    <dd class="tag-source"><ul class="dummy"><li>
-        <a href="Math_Quaternion.js.html">Math/Quaternion.js</a>, <a href="Math_Quaternion.js.html#line687">line 687</a>
-    </li></ul></dd>
-    
-
-    
-
-    
-
-    
-
-    
-
-    
-
-    
-
-    
-
-    
-
-    
-
-    
-
-    
-
-    
-
-    
-
-    
-
-    
-</dl>
-
-
-
-
-
-<div class="description">
-    <p>Interpolate between two quaternions (t is between 0 and 1).</p>
-</div>
-
-
-
-
-
-
-
-
-
-
-
-    <h5>Parameters:</h5>
-    
-
-<table class="params">
-    <thead>
-    <tr>
-        
-        <th>Name</th>
-        
-
-        <th>Type</th>
-
-        
-
-        
-
-        <th class="last">Description</th>
-    </tr>
-    </thead>
-
-    <tbody>
-    
-
-        <tr>
-            
-                <td class="name"><code>q</code></td>
-            
-
-            <td class="type">
-            
-                
-<span class="param-type"><a href="Lore.Quaternion.html">Lore.Quaternion</a></span>
-
-
-            
-            </td>
-
-            
-
-            
-
-            <td class="description last"><p>The source quaternion.</p></td>
-        </tr>
-
-    
-
-        <tr>
-            
-                <td class="name"><code>p</code></td>
-            
-
-            <td class="type">
-            
-                
-<span class="param-type"><a href="Lore.Quaternion.html">Lore.Quaternion</a></span>
-
-
-            
-            </td>
-
-            
-
-            
-
-            <td class="description last"><p>The target quaternion.</p></td>
-        </tr>
-
-    
-
-        <tr>
-            
-                <td class="name"><code>t</code></td>
-            
-
-            <td class="type">
-            
-                
-<span class="param-type">Number</span>
-
-
-            
-            </td>
-
-            
-
-            
-
-            <td class="description last"><p>The interpolation value / percentage (between 0 an 1).</p></td>
-        </tr>
-
-    
-    </tbody>
-</table>
-
-
-
-
-
-
-
-
-
-
-
-
-
-
-<h5>Returns:</h5>
-
-        
-<div class="param-desc">
-    <p>The resulting quaternion.</p>
-</div>
-
-
-
-<dl class="param-type">
-    <dt>
-        Type
-    </dt>
-    <dd>
-        
-<span class="param-type"><a href="Lore.Quaternion.html">Lore.Quaternion</a></span>
-
-
-    </dd>
-</dl>
-
-    
-
-
-        
-            
-
-    
-
-    <h4 class="name" id=".subtract"><span class="type-signature">(static) </span>subtract<span class="signature">(q, p)</span><span class="type-signature"> &rarr; {<a href="Lore.Quaternion.html">Lore.Quaternion</a>}</span></h4>
-
-    
-
-
-
-
-<dl class="details">
-
-    
-    <dt class="tag-source">Source:</dt>
-    <dd class="tag-source"><ul class="dummy"><li>
-        <a href="Math_Quaternion.js.html">Math/Quaternion.js</a>, <a href="Math_Quaternion.js.html#line658">line 658</a>
-    </li></ul></dd>
-    
-
-    
-
-    
-
-    
-
-    
-
-    
-
-    
-
-    
-
-    
-
-    
-
-    
-
-    
-
-    
-
-    
-
-    
-
-    
-</dl>
-
-
-
-
-
-<div class="description">
-    <p>Subtract a quaternion from another (q - p).</p>
-</div>
-
-
-
-
-
-
-
-
-
-
-
-    <h5>Parameters:</h5>
-    
-
-<table class="params">
-    <thead>
-    <tr>
-        
-        <th>Name</th>
-        
-
-        <th>Type</th>
-
-        
-
-        
-
-        <th class="last">Description</th>
-    </tr>
-    </thead>
-
-    <tbody>
-    
-
-        <tr>
-            
-                <td class="name"><code>q</code></td>
-            
-
-            <td class="type">
-            
-                
-<span class="param-type"><a href="Lore.Quaternion.html">Lore.Quaternion</a></span>
-
-
-            
-            </td>
-
-            
-
-            
-
-            <td class="description last"><p>A quaternion.</p></td>
-        </tr>
-
-    
-
-        <tr>
-            
-                <td class="name"><code>p</code></td>
-            
-
-            <td class="type">
-            
-                
-<span class="param-type"><a href="Lore.Quaternion.html">Lore.Quaternion</a></span>
-
-
-            
-            </td>
-
-            
-
-            
-
-            <td class="description last"><p>A quaternion.</p></td>
-        </tr>
-
-    
-    </tbody>
-</table>
-
-
-
-
-
-
-
-
-
-
-
-
-
-
-<h5>Returns:</h5>
-
-        
-<div class="param-desc">
-    <p>The resulting quaternion.</p>
-</div>
-
-
-
-<dl class="param-type">
-    <dt>
-        Type
-    </dt>
-    <dd>
-        
-<span class="param-type"><a href="Lore.Quaternion.html">Lore.Quaternion</a></span>
-
-
-    </dd>
-</dl>
-
-    
-
-
-        
-            
-
-    
-
-    <h4 class="name" id="add"><span class="type-signature"></span>add<span class="signature">(q)</span><span class="type-signature"> &rarr; {<a href="Lore.Quaternion.html">Lore.Quaternion</a>}</span></h4>
-
-    
-
-
-
-
-<dl class="details">
-
-    
-    <dt class="tag-source">Source:</dt>
-    <dd class="tag-source"><ul class="dummy"><li>
-        <a href="Math_Quaternion.js.html">Math/Quaternion.js</a>, <a href="Math_Quaternion.js.html#line347">line 347</a>
-    </li></ul></dd>
-    
-
-    
-
-    
-
-    
-
-    
-
-    
-
-    
-
-    
-
-    
-
-    
-
-    
-
-    
-
-    
-
-    
-
-    
-
-    
-</dl>
-
-
-
-
-
-<div class="description">
-    <p>Add another quaternion to this one.</p>
-</div>
-
-
-
-
-
-
-
-
-
-
-
-    <h5>Parameters:</h5>
-    
-
-<table class="params">
-    <thead>
-    <tr>
-        
-        <th>Name</th>
-        
-
-        <th>Type</th>
-
-        
-
-        
-
-        <th class="last">Description</th>
-    </tr>
-    </thead>
-
-    <tbody>
-    
-
-        <tr>
-            
-                <td class="name"><code>q</code></td>
-            
-
-            <td class="type">
-            
-                
-<span class="param-type"><a href="Lore.Quaternion.html">Lore.Quaternion</a></span>
-
-
-            
-            </td>
-
-            
-
-            
-
-            <td class="description last"><p>A quaternion.</p></td>
-        </tr>
-
-    
-    </tbody>
-</table>
-
-
-
-
-
-
-
-
-
-
-
-
-
-
-<h5>Returns:</h5>
-
-        
-<div class="param-desc">
-    <p>Returns itself.</p>
-</div>
-
-
-
-<dl class="param-type">
-    <dt>
-        Type
-    </dt>
-    <dd>
-        
-<span class="param-type"><a href="Lore.Quaternion.html">Lore.Quaternion</a></span>
-
-
-    </dd>
-</dl>
-
-    
-
-
-        
-            
-
-    
-
-    <h4 class="name" id="clone"><span class="type-signature"></span>clone<span class="signature">()</span><span class="type-signature"> &rarr; {<a href="Lore.Quaternion.html">Lore.Quaternion</a>}</span></h4>
-
-    
-
-
-
-
-<dl class="details">
-
-    
-    <dt class="tag-source">Source:</dt>
-    <dd class="tag-source"><ul class="dummy"><li>
-        <a href="Math_Quaternion.js.html">Math/Quaternion.js</a>, <a href="Math_Quaternion.js.html#line515">line 515</a>
-    </li></ul></dd>
-    
-
-    
-
-    
-
-    
-
-    
-
-    
-
-    
-
-    
-
-    
-
-    
-
-    
-
-    
-
-    
-
-    
-
-    
-
-    
-</dl>
-
-
-
-
-
-<div class="description">
-    <p>Clone this quaternion.</p>
-</div>
-
-
-
-
-
-
-
-
-
-
-
-
-
-
-
-
-
-
-
-
-
-
-
-<h5>Returns:</h5>
-
-        
-<div class="param-desc">
-    <p>A clone of this quaternion.</p>
-</div>
-
-
-
-<dl class="param-type">
-    <dt>
-        Type
-    </dt>
-    <dd>
-        
-<span class="param-type"><a href="Lore.Quaternion.html">Lore.Quaternion</a></span>
-
-
-    </dd>
-</dl>
-
-    
-
-
-        
-            
-
-    
-
-    <h4 class="name" id="conjugate"><span class="type-signature"></span>conjugate<span class="signature">()</span><span class="type-signature"> &rarr; {<a href="Lore.Quaternion.html">Lore.Quaternion</a>}</span></h4>
-
-    
-
-
-
-
-<dl class="details">
-
-    
-    <dt class="tag-source">Source:</dt>
-    <dd class="tag-source"><ul class="dummy"><li>
-        <a href="Math_Quaternion.js.html">Math/Quaternion.js</a>, <a href="Math_Quaternion.js.html#line331">line 331</a>
-    </li></ul></dd>
-    
-
-    
-
-    
-
-    
-
-    
-
-    
-
-    
-
-    
-
-    
-
-    
-
-    
-
-    
-
-    
-
-    
-
-    
-
-    
-</dl>
-
-
-
-
-
-<div class="description">
-    <p>Conjugate (* -1) this quaternion.</p>
-</div>
-
-
-
-
-
-
-
-
-
-
-
-
-
-
-
-
-
-
-
-
-
-
-
-<h5>Returns:</h5>
-
-        
-<div class="param-desc">
-    <p>Returns itself.</p>
-</div>
-
-
-
-<dl class="param-type">
-    <dt>
-        Type
-    </dt>
-    <dd>
-        
-<span class="param-type"><a href="Lore.Quaternion.html">Lore.Quaternion</a></span>
-
-
-    </dd>
-</dl>
-
-    
-
-
-        
-            
-
-    
-
-    <h4 class="name" id="dot"><span class="type-signature"></span>dot<span class="signature">(q)</span><span class="type-signature"> &rarr; {Number}</span></h4>
-
-    
-
-
-
-
-<dl class="details">
-
-    
-    <dt class="tag-source">Source:</dt>
-    <dd class="tag-source"><ul class="dummy"><li>
-        <a href="Math_Quaternion.js.html">Math/Quaternion.js</a>, <a href="Math_Quaternion.js.html#line258">line 258</a>
-    </li></ul></dd>
-    
-
-    
-
-    
-
-    
-
-    
-
-    
-
-    
-
-    
-
-    
-
-    
-
-    
-
-    
-
-    
-
-    
-
-    
-
-    
-</dl>
-
-
-
-
-
-<div class="description">
-    <p>Get the dot product of this and another quaternion.</p>
-</div>
-
-
-
-
-
-
-
-
-
-
-
-    <h5>Parameters:</h5>
-    
-
-<table class="params">
-    <thead>
-    <tr>
-        
-        <th>Name</th>
-        
-
-        <th>Type</th>
-
-        
-
-        
-
-        <th class="last">Description</th>
-    </tr>
-    </thead>
-
-    <tbody>
-    
-
-        <tr>
-            
-                <td class="name"><code>q</code></td>
-            
-
-            <td class="type">
-            
-                
-<span class="param-type"><a href="Lore.Quaternion.html">Lore.Quaternion</a></span>
-
-
-            
-            </td>
-
-            
-
-            
-
-            <td class="description last"><p>A quaternion.</p></td>
-        </tr>
-
-    
-    </tbody>
-</table>
-
-
-
-
-
-
-
-
-
-
-
-
-
-
-<h5>Returns:</h5>
-
-        
-<div class="param-desc">
-    <p>The dot product.</p>
-</div>
-
-
-
-<dl class="param-type">
-    <dt>
-        Type
-    </dt>
-    <dd>
-        
-<span class="param-type">Number</span>
-
-
-    </dd>
-</dl>
-
-    
-
-
-        
-            
-
-    
-
-    <h4 class="name" id="equals"><span class="type-signature"></span>equals<span class="signature">(q)</span><span class="type-signature"> &rarr; {Boolean}</span></h4>
-
-    
-
-
-
-
-<dl class="details">
-
-    
-    <dt class="tag-source">Source:</dt>
-    <dd class="tag-source"><ul class="dummy"><li>
-        <a href="Math_Quaternion.js.html">Math/Quaternion.js</a>, <a href="Math_Quaternion.js.html#line526">line 526</a>
-    </li></ul></dd>
-    
-
-    
-
-    
-
-    
-
-    
-
-    
-
-    
-
-    
-
-    
-
-    
-
-    
-
-    
-
-    
-
-    
-
-    
-
-    
-</dl>
-
-
-
-
-
-<div class="description">
-    <p>Checks whether the entries of this quaternion match another one.</p>
-</div>
-
-
-
-
-
-
-
-
-
-
-
-    <h5>Parameters:</h5>
-    
-
-<table class="params">
-    <thead>
-    <tr>
-        
-        <th>Name</th>
-        
-
-        <th>Type</th>
-
-        
-
-        
-
-        <th class="last">Description</th>
-    </tr>
-    </thead>
-
-    <tbody>
-    
-
-        <tr>
-            
-                <td class="name"><code>q</code></td>
-            
-
-            <td class="type">
-            
-                
-<span class="param-type"><a href="Lore.Quaternion.html">Lore.Quaternion</a></span>
-
-
-            
-            </td>
-
-            
-
-            
-
-            <td class="description last"><p>A quaternion.</p></td>
-        </tr>
-
-    
-    </tbody>
-</table>
-
-
-
-
-
-
-
-
-
-
-
-
-
-
-<h5>Returns:</h5>
-
-        
-<div class="param-desc">
-    <p>A boolean representing whether the entries of the two quaternions match.</p>
-</div>
-
-
-
-<dl class="param-type">
-    <dt>
-        Type
-    </dt>
-    <dd>
-        
-<span class="param-type">Boolean</span>
-
-
-    </dd>
-</dl>
-
-    
-
-
-        
-            
-
-    
-
-    <h4 class="name" id="getW"><span class="type-signature"></span>getW<span class="signature">()</span><span class="type-signature"> &rarr; {Number}</span></h4>
-
-    
-
-
-
-
-<dl class="details">
-
-    
-    <dt class="tag-source">Source:</dt>
-    <dd class="tag-source"><ul class="dummy"><li>
-        <a href="Math_Quaternion.js.html">Math/Quaternion.js</a>, <a href="Math_Quaternion.js.html#line61">line 61</a>
-    </li></ul></dd>
-    
-
-    
-
-    
-
-    
-
-    
-
-    
-
-    
-
-    
-
-    
-
-    
-
-    
-
-    
-
-    
-
-    
-
-    
-
-    
-</dl>
-
-
-
-
-
-<div class="description">
-    <p>Get the w component of this quaternion.</p>
-</div>
-
-
-
-
-
-
-
-
-
-
-
-
-
-
-
-
-
-
-
-
-
-
-
-<h5>Returns:</h5>
-
-        
-<div class="param-desc">
-    <p>The w component of this quaternion.</p>
-</div>
-
-
-
-<dl class="param-type">
-    <dt>
-        Type
-    </dt>
-    <dd>
-        
-<span class="param-type">Number</span>
-
-
-    </dd>
-</dl>
-
-    
-
-
-        
-            
-
-    
-
-    <h4 class="name" id="getX"><span class="type-signature"></span>getX<span class="signature">()</span><span class="type-signature"> &rarr; {Number}</span></h4>
-
-    
-
-
-
-
-<dl class="details">
-
-    
-    <dt class="tag-source">Source:</dt>
-    <dd class="tag-source"><ul class="dummy"><li>
-        <a href="Math_Quaternion.js.html">Math/Quaternion.js</a>, <a href="Math_Quaternion.js.html#line34">line 34</a>
-    </li></ul></dd>
-    
-
-    
-
-    
-
-    
-
-    
-
-    
-
-    
-
-    
-
-    
-
-    
-
-    
-
-    
-
-    
-
-    
-
-    
-
-    
-</dl>
-
-
-
-
-
-<div class="description">
-    <p>Get the x component of this quaternion.</p>
-</div>
-
-
-
-
-
-
-
-
-
-
-
-
-
-
-
-
-
-
-
-
-
-
-
-<h5>Returns:</h5>
-
-        
-<div class="param-desc">
-    <p>The x component of this quaternion.</p>
-</div>
-
-
-
-<dl class="param-type">
-    <dt>
-        Type
-    </dt>
-    <dd>
-        
-<span class="param-type">Number</span>
-
-
-    </dd>
-</dl>
-
-    
-
-
-        
-            
-
-    
-
-    <h4 class="name" id="getY"><span class="type-signature"></span>getY<span class="signature">()</span><span class="type-signature"> &rarr; {Number}</span></h4>
-
-    
-
-
-
-
-<dl class="details">
-
-    
-    <dt class="tag-source">Source:</dt>
-    <dd class="tag-source"><ul class="dummy"><li>
-        <a href="Math_Quaternion.js.html">Math/Quaternion.js</a>, <a href="Math_Quaternion.js.html#line43">line 43</a>
-    </li></ul></dd>
-    
-
-    
-
-    
-
-    
-
-    
-
-    
-
-    
-
-    
-
-    
-
-    
-
-    
-
-    
-
-    
-
-    
-
-    
-
-    
-</dl>
-
-
-
-
-
-<div class="description">
-    <p>Get the y component of this quaternion.</p>
-</div>
-
-
-
-
-
-
-
-
-
-
-
-
-
-
-
-
-
-
-
-
-
-
-
-<h5>Returns:</h5>
-
-        
-<div class="param-desc">
-    <p>The y component of this quaternion.</p>
-</div>
-
-
-
-<dl class="param-type">
-    <dt>
-        Type
-    </dt>
-    <dd>
-        
-<span class="param-type">Number</span>
-
-
-    </dd>
-</dl>
-
-    
-
-
-        
-            
-
-    
-
-    <h4 class="name" id="getZ"><span class="type-signature"></span>getZ<span class="signature">()</span><span class="type-signature"> &rarr; {Number}</span></h4>
-
-    
-
-
-
-
-<dl class="details">
-
-    
-    <dt class="tag-source">Source:</dt>
-    <dd class="tag-source"><ul class="dummy"><li>
-        <a href="Math_Quaternion.js.html">Math/Quaternion.js</a>, <a href="Math_Quaternion.js.html#line52">line 52</a>
-    </li></ul></dd>
-    
-
-    
-
-    
-
-    
-
-    
-
-    
-
-    
-
-    
-
-    
-
-    
-
-    
-
-    
-
-    
-
-    
-
-    
-
-    
-</dl>
-
-
-
-
-
-<div class="description">
-    <p>Get the z component of this quaternion.</p>
-</div>
-
-
-
-
-
-
-
-
-
-
-
-
-
-
-
-
-
-
-
-
-
-
-
-<h5>Returns:</h5>
-
-        
-<div class="param-desc">
-    <p>The z component of this quaternion.</p>
-</div>
-
-
-
-<dl class="param-type">
-    <dt>
-        Type
-    </dt>
-    <dd>
-        
-<span class="param-type">Number</span>
-
-
-    </dd>
-</dl>
-
-    
-
-
-        
-            
-
-    
-
-    <h4 class="name" id="inverse"><span class="type-signature"></span>inverse<span class="signature">()</span><span class="type-signature"> &rarr; {<a href="Lore.Quaternion.html">Lore.Quaternion</a>}</span></h4>
-
-    
-
-
-
-
-<dl class="details">
-
-    
-    <dt class="tag-source">Source:</dt>
-    <dd class="tag-source"><ul class="dummy"><li>
-        <a href="Math_Quaternion.js.html">Math/Quaternion.js</a>, <a href="Math_Quaternion.js.html#line224">line 224</a>
-    </li></ul></dd>
-    
-
-    
-
-    
-
-    
-
-    
-
-    
-
-    
-
-    
-
-    
-
-    
-
-    
-
-    
-
-    
-
-    
-
-    
-
-    
-</dl>
-
-
-
-
-
-<div class="description">
-    <p>Get the inverse of this quaternion.</p>
-</div>
-
-
-
-
-
-
-
-
-
-
-
-
-
-
-
-
-
-
-
-
-
-
-
-<h5>Returns:</h5>
-
-        
-<div class="param-desc">
-    <p>Returns itself.</p>
-</div>
-
-
-
-<dl class="param-type">
-    <dt>
-        Type
-    </dt>
-    <dd>
-        
-<span class="param-type"><a href="Lore.Quaternion.html">Lore.Quaternion</a></span>
-
-
-    </dd>
-</dl>
-
-    
-
-
-        
-            
-
-    
-
-    <h4 class="name" id="length"><span class="type-signature"></span>length<span class="signature">()</span><span class="type-signature"> &rarr; {Number}</span></h4>
-
-    
-
-
-
-
-<dl class="details">
-
-    
-    <dt class="tag-source">Source:</dt>
-    <dd class="tag-source"><ul class="dummy"><li>
-        <a href="Math_Quaternion.js.html">Math/Quaternion.js</a>, <a href="Math_Quaternion.js.html#line215">line 215</a>
-    </li></ul></dd>
-    
-
-    
-
-    
-
-    
-
-    
-
-    
-
-    
-
-    
-
-    
-
-    
-
-    
-
-    
-
-    
-
-    
-
-    
-
-    
-</dl>
-
-
-
-
-
-<div class="description">
-    <p>Get the length of this quaternion.</p>
-</div>
-
-
-
-
-
-
-
-
-
-
-
-
-
-
-
-
-
-
-
-
-
-
-
-<h5>Returns:</h5>
-
-        
-<div class="param-desc">
-    <p>The length.</p>
-</div>
-
-
-
-<dl class="param-type">
-    <dt>
-        Type
-    </dt>
-    <dd>
-        
-<span class="param-type">Number</span>
-
-
-    </dd>
-</dl>
-
-    
-
-
-        
-            
-
-    
-
-    <h4 class="name" id="lengthSq"><span class="type-signature"></span>lengthSq<span class="signature">()</span><span class="type-signature"> &rarr; {Number}</span></h4>
-
-    
-
-
-
-
-<dl class="details">
-
-    
-    <dt class="tag-source">Source:</dt>
-    <dd class="tag-source"><ul class="dummy"><li>
-        <a href="Math_Quaternion.js.html">Math/Quaternion.js</a>, <a href="Math_Quaternion.js.html#line203">line 203</a>
-    </li></ul></dd>
-    
-
-    
-
-    
-
-    
-
-    
-
-    
-
-    
-
-    
-
-    
-
-    
-
-    
-
-    
-
-    
-
-    
-
-    
-
-    
-</dl>
-
-
-
-
-
-<div class="description">
-    <p>Get the square length of the quaternion.</p>
-</div>
-
-
-
-
-
-
-
-
-
-
-
-
-
-
-
-
-
-
-
-
-
-
-
-<h5>Returns:</h5>
-
-        
-<div class="param-desc">
-    <p>The square of the length.</p>
-</div>
-
-
-
-<dl class="param-type">
-    <dt>
-        Type
-    </dt>
-    <dd>
-        
-<span class="param-type">Number</span>
-
-
-    </dd>
-</dl>
-
-    
-
-
-        
-            
-
-    
-
-    <h4 class="name" id="lookAt"><span class="type-signature"></span>lookAt<span class="signature">(source, dest, up)</span><span class="type-signature"> &rarr; {<a href="Lore.Quaternion.html">Lore.Quaternion</a>}</span></h4>
-
-    
-
-
-
-
-<dl class="details">
-
-    
-    <dt class="tag-source">Source:</dt>
-    <dd class="tag-source"><ul class="dummy"><li>
-        <a href="Math_Quaternion.js.html">Math/Quaternion.js</a>, <a href="Math_Quaternion.js.html#line192">line 192</a>
-    </li></ul></dd>
-    
-
-    
-
-    
-
-    
-
-    
-
-    
-
-    
-
-    
-
-    
-
-    
-
-    
-
-    
-
-    
-
-    
-
-    
-
-    
-</dl>
-
-
-
-
-
-<div class="description">
-    <p>Set the quaternion based facing in a destionation direction.</p>
-</div>
-
-
-
-
-
-
-
-
-
-
-
-    <h5>Parameters:</h5>
-    
-
-<table class="params">
-    <thead>
-    <tr>
-        
-        <th>Name</th>
-        
-
-        <th>Type</th>
-
-        
-
-        
-
-        <th class="last">Description</th>
-    </tr>
-    </thead>
-
-    <tbody>
-    
-
-        <tr>
-            
-                <td class="name"><code>source</code></td>
-            
-
-            <td class="type">
-            
-                
-<span class="param-type"><a href="Lore.Vector3f.html">Lore.Vector3f</a></span>
-
-
-            
-            </td>
-
-            
-
-            
-
-            <td class="description last"><p>The source vector (the position).</p></td>
-        </tr>
-
-    
-
-        <tr>
-            
-                <td class="name"><code>dest</code></td>
-            
-
-            <td class="type">
-            
-                
-<span class="param-type"><a href="Lore.Vector3f.html">Lore.Vector3f</a></span>
-
-
-            
-            </td>
-
-            
-
-            
-
-            <td class="description last"><p>The destination vector.</p></td>
-        </tr>
-
-    
-
-        <tr>
-            
-                <td class="name"><code>up</code></td>
-            
-
-            <td class="type">
-            
-                
-<span class="param-type"><a href="Lore.Vector3f.html">Lore.Vector3f</a></span>
-
-
-            
-            </td>
-
-            
-
-            
-
-            <td class="description last"><p>The up vector of the source.</p></td>
-        </tr>
-
-    
-    </tbody>
-</table>
-
-
-
-
-
-
-
-
-
-
-
-
-
-
-<h5>Returns:</h5>
-
-        
-<div class="param-desc">
-    <p>Returns itself.</p>
-</div>
-
-
-
-<dl class="param-type">
-    <dt>
-        Type
-    </dt>
-    <dd>
-        
-<span class="param-type"><a href="Lore.Quaternion.html">Lore.Quaternion</a></span>
-
-
-    </dd>
-</dl>
-
-    
-
-
-        
-            
-
-    
-
-    <h4 class="name" id="multiplyA"><span class="type-signature"></span>multiplyA<span class="signature">(b)</span><span class="type-signature"> &rarr; {<a href="Lore.Quaternion.html">Lore.Quaternion</a>}</span></h4>
-
-    
-
-
-
-
-<dl class="details">
-
-    
-    <dt class="tag-source">Source:</dt>
-    <dd class="tag-source"><ul class="dummy"><li>
-        <a href="Math_Quaternion.js.html">Math/Quaternion.js</a>, <a href="Math_Quaternion.js.html#line271">line 271</a>
-    </li></ul></dd>
-    
-
-    
-
-    
-
-    
-
-    
-
-    
-
-    
-
-    
-
-    
-
-    
-
-    
-
-    
-
-    
-
-    
-
-    
-
-    
-</dl>
-
-
-
-
-
-<div class="description">
-    <p>Multiply this quaternion with another (a * b).</p>
-</div>
-
-
-
-
-
-
-
-
-
-
-
-    <h5>Parameters:</h5>
-    
-
-<table class="params">
-    <thead>
-    <tr>
-        
-        <th>Name</th>
-        
-
-        <th>Type</th>
-
-        
-
-        
-
-        <th class="last">Description</th>
-    </tr>
-    </thead>
-
-    <tbody>
-    
-
-        <tr>
-            
-                <td class="name"><code>b</code></td>
-            
-
-            <td class="type">
-            
-                
-<span class="param-type"><a href="Lore.Quaternion.html">Lore.Quaternion</a></span>
-
-
-            
-            </td>
-
-            
-
-            
-
-            <td class="description last"><p>Another quaternion.</p></td>
-        </tr>
-
-    
-    </tbody>
-</table>
-
-
-
-
-
-
-
-
-
-
-
-
-
-
-<h5>Returns:</h5>
-
-        
-<div class="param-desc">
-    <p>Returns itself.</p>
-</div>
-
-
-
-<dl class="param-type">
-    <dt>
-        Type
-    </dt>
-    <dd>
-        
-<span class="param-type"><a href="Lore.Quaternion.html">Lore.Quaternion</a></span>
-
-
-    </dd>
-</dl>
-
-    
-
-
-        
-            
-
-    
-
-    <h4 class="name" id="multiplyB"><span class="type-signature"></span>multiplyB<span class="signature">(a)</span><span class="type-signature"> &rarr; {<a href="Lore.Quaternion.html">Lore.Quaternion</a>}</span></h4>
-
-    
-
-
-
-
-<dl class="details">
-
-    
-    <dt class="tag-source">Source:</dt>
-    <dd class="tag-source"><ul class="dummy"><li>
-        <a href="Math_Quaternion.js.html">Math/Quaternion.js</a>, <a href="Math_Quaternion.js.html#line294">line 294</a>
-    </li></ul></dd>
-    
-
-    
-
-    
-
-    
-
-    
-
-    
-
-    
-
-    
-
-    
-
-    
-
-    
-
-    
-
-    
-
-    
-
-    
-
-    
-</dl>
-
-
-
-
-
-<div class="description">
-    <p>Multiply another with this quaternion (a * b).</p>
-</div>
-
-
-
-
-
-
-
-
-
-
-
-    <h5>Parameters:</h5>
-    
-
-<table class="params">
-    <thead>
-    <tr>
-        
-        <th>Name</th>
-        
-
-        <th>Type</th>
-
-        
-
-        
-
-        <th class="last">Description</th>
-    </tr>
-    </thead>
-
-    <tbody>
-    
-
-        <tr>
-            
-                <td class="name"><code>a</code></td>
-            
-
-            <td class="type">
-            
-                
-<span class="param-type"><a href="Lore.Quaternion.html">Lore.Quaternion</a></span>
-
-
-            
-            </td>
-
-            
-
-            
-
-            <td class="description last"><p>Another quaternion.</p></td>
-        </tr>
-
-    
-    </tbody>
-</table>
-
-
-
-
-
-
-
-
-
-
-
-
-
-
-<h5>Returns:</h5>
-
-        
-<div class="param-desc">
-    <p>Returns itself.</p>
-</div>
-
-
-
-<dl class="param-type">
-    <dt>
-        Type
-    </dt>
-    <dd>
-        
-<span class="param-type"><a href="Lore.Quaternion.html">Lore.Quaternion</a></span>
-
-
-    </dd>
-</dl>
-
-    
-
-
-        
-            
-
-    
-
-    <h4 class="name" id="multiplyScalar"><span class="type-signature"></span>multiplyScalar<span class="signature">(s)</span><span class="type-signature"> &rarr; {<a href="Lore.Quaternion.html">Lore.Quaternion</a>}</span></h4>
-
-    
-
-
-
-
-<dl class="details">
-
-    
-    <dt class="tag-source">Source:</dt>
-    <dd class="tag-source"><ul class="dummy"><li>
-        <a href="Math_Quaternion.js.html">Math/Quaternion.js</a>, <a href="Math_Quaternion.js.html#line317">line 317</a>
-    </li></ul></dd>
-    
-
-    
-
-    
-
-    
-
-    
-
-    
-
-    
-
-    
-
-    
-
-    
-
-    
-
-    
-
-    
-
-    
-
-    
-
-    
-</dl>
-
-
-
-
-
-<div class="description">
-    <p>Multiply this quaternion with a scalar.</p>
-</div>
-
-
-
-
-
-
-
-
-
-
-
-    <h5>Parameters:</h5>
-    
-
-<table class="params">
-    <thead>
-    <tr>
-        
-        <th>Name</th>
-        
-
-        <th>Type</th>
-
-        
-
-        
-
-        <th class="last">Description</th>
-    </tr>
-    </thead>
-
-    <tbody>
-    
-
-        <tr>
-            
-                <td class="name"><code>s</code></td>
-            
-
-            <td class="type">
-            
-                
-<span class="param-type">Number</span>
-
-
-            
-            </td>
-
-            
-
-            
-
-            <td class="description last"><p>A scalar.</p></td>
-        </tr>
-
-    
-    </tbody>
-</table>
-
-
-
-
-
-
-
-
-
-
-
-
-
-
-<h5>Returns:</h5>
-
-        
-<div class="param-desc">
-    <p>Returns itself.</p>
-</div>
-
-
-
-<dl class="param-type">
-    <dt>
-        Type
-    </dt>
-    <dd>
-        
-<span class="param-type"><a href="Lore.Quaternion.html">Lore.Quaternion</a></span>
-
-
-    </dd>
-</dl>
-
-    
-
-
-        
-            
-
-    
-
-    <h4 class="name" id="normalize"><span class="type-signature"></span>normalize<span class="signature">()</span><span class="type-signature"> &rarr; {<a href="Lore.Quaternion.html">Lore.Quaternion</a>}</span></h4>
-
-    
-
-
-
-
-<dl class="details">
-
-    
-    <dt class="tag-source">Source:</dt>
-    <dd class="tag-source"><ul class="dummy"><li>
-        <a href="Math_Quaternion.js.html">Math/Quaternion.js</a>, <a href="Math_Quaternion.js.html#line233">line 233</a>
-    </li></ul></dd>
-    
-
-    
-
-    
-
-    
-
-    
-
-    
-
-    
-
-    
-
-    
-
-    
-
-    
-
-    
-
-    
-
-    
-
-    
-
-    
-</dl>
-
-
-
-
-
-<div class="description">
-    <p>Normalizes this quaternion.</p>
-</div>
-
-
-
-
-
-
-
-
-
-
-
-
-
-
-
-
-
-
-
-
-
-
-
-<h5>Returns:</h5>
-
-        
-<div class="param-desc">
-    <p>Returns itself.</p>
-</div>
-
-
-
-<dl class="param-type">
-    <dt>
-        Type
-    </dt>
-    <dd>
-        
-<span class="param-type"><a href="Lore.Quaternion.html">Lore.Quaternion</a></span>
-
-
-    </dd>
-</dl>
-
-    
-
-
-        
-            
-
-    
-
-    <h4 class="name" id="rotateX"><span class="type-signature"></span>rotateX<span class="signature">(angle)</span><span class="type-signature"> &rarr; {<a href="Lore.Quaternion.html">Lore.Quaternion</a>}</span></h4>
-
-    
-
-
-
-
-<dl class="details">
-
-    
-    <dt class="tag-source">Source:</dt>
-    <dd class="tag-source"><ul class="dummy"><li>
-        <a href="Math_Quaternion.js.html">Math/Quaternion.js</a>, <a href="Math_Quaternion.js.html#line377">line 377</a>
-    </li></ul></dd>
-    
-
-    
-
-    
-
-    
-
-    
-
-    
-
-    
-
-    
-
-    
-
-    
-
-    
-
-    
-
-    
-
-    
-
-    
-
-    
-</dl>
-
-
-
-
-
-<div class="description">
-    <p>Rotate this quaternion around the x axis.</p>
-</div>
-
-
-
-
-
-
-
-
-
-
-
-    <h5>Parameters:</h5>
-    
-
-<table class="params">
-    <thead>
-    <tr>
-        
-        <th>Name</th>
-        
-
-        <th>Type</th>
-
-        
-
-        
-
-        <th class="last">Description</th>
-    </tr>
-    </thead>
-
-    <tbody>
-    
-
-        <tr>
-            
-                <td class="name"><code>angle</code></td>
-            
-
-            <td class="type">
-            
-                
-<span class="param-type">Number</span>
-
-
-            
-            </td>
-
-            
-
-            
-
-            <td class="description last"><p>An angle in radians.</p></td>
-        </tr>
-
-    
-    </tbody>
-</table>
-
-
-
-
-
-
-
-
-
-
-
-
-
-
-<h5>Returns:</h5>
-
-        
-<div class="param-desc">
-    <p>Returns itself.</p>
-</div>
-
-
-
-<dl class="param-type">
-    <dt>
-        Type
-    </dt>
-    <dd>
-        
-<span class="param-type"><a href="Lore.Quaternion.html">Lore.Quaternion</a></span>
-
-
-    </dd>
-</dl>
-
-    
-
-
-        
-            
-
-    
-
-    <h4 class="name" id="rotateY"><span class="type-signature"></span>rotateY<span class="signature">(angle)</span><span class="type-signature"> &rarr; {<a href="Lore.Quaternion.html">Lore.Quaternion</a>}</span></h4>
-
-    
-
-
-
-
-<dl class="details">
-
-    
-    <dt class="tag-source">Source:</dt>
-    <dd class="tag-source"><ul class="dummy"><li>
-        <a href="Math_Quaternion.js.html">Math/Quaternion.js</a>, <a href="Math_Quaternion.js.html#line390">line 390</a>
-    </li></ul></dd>
-    
-
-    
-
-    
-
-    
-
-    
-
-    
-
-    
-
-    
-
-    
-
-    
-
-    
-
-    
-
-    
-
-    
-
-    
-
-    
-</dl>
-
-
-
-
-
-<div class="description">
-    <p>Rotate this quaternion around the y axis.</p>
-</div>
-
-
-
-
-
-
-
-
-
-
-
-    <h5>Parameters:</h5>
-    
-
-<table class="params">
-    <thead>
-    <tr>
-        
-        <th>Name</th>
-        
-
-        <th>Type</th>
-
-        
-
-        
-
-        <th class="last">Description</th>
-    </tr>
-    </thead>
-
-    <tbody>
-    
-
-        <tr>
-            
-                <td class="name"><code>angle</code></td>
-            
-
-            <td class="type">
-            
-                
-<span class="param-type">Number</span>
-
-
-            
-            </td>
-
-            
-
-            
-
-            <td class="description last"><p>An angle in radians.</p></td>
-        </tr>
-
-    
-    </tbody>
-</table>
-
-
-
-
-
-
-
-
-
-
-
-
-
-
-<h5>Returns:</h5>
-
-        
-<div class="param-desc">
-    <p>Returns itself.</p>
-</div>
-
-
-
-<dl class="param-type">
-    <dt>
-        Type
-    </dt>
-    <dd>
-        
-<span class="param-type"><a href="Lore.Quaternion.html">Lore.Quaternion</a></span>
-
-
-    </dd>
-</dl>
-
-    
-
-
-        
-            
-
-    
-
-    <h4 class="name" id="rotateZ"><span class="type-signature"></span>rotateZ<span class="signature">(angle)</span><span class="type-signature"> &rarr; {<a href="Lore.Quaternion.html">Lore.Quaternion</a>}</span></h4>
-
-    
-
-
-
-
-<dl class="details">
-
-    
-    <dt class="tag-source">Source:</dt>
-    <dd class="tag-source"><ul class="dummy"><li>
-        <a href="Math_Quaternion.js.html">Math/Quaternion.js</a>, <a href="Math_Quaternion.js.html#line403">line 403</a>
-    </li></ul></dd>
-    
-
-    
-
-    
-
-    
-
-    
-
-    
-
-    
-
-    
-
-    
-
-    
-
-    
-
-    
-
-    
-
-    
-
-    
-
-    
-</dl>
-
-
-
-
-
-<div class="description">
-    <p>Rotate this quaternion around the y axis.</p>
-</div>
-
-
-
-
-
-
-
-
-
-
-
-    <h5>Parameters:</h5>
-    
-
-<table class="params">
-    <thead>
-    <tr>
-        
-        <th>Name</th>
-        
-
-        <th>Type</th>
-
-        
-
-        
-
-        <th class="last">Description</th>
-    </tr>
-    </thead>
-
-    <tbody>
-    
-
-        <tr>
-            
-                <td class="name"><code>angle</code></td>
-            
-
-            <td class="type">
-            
-                
-<span class="param-type">Number</span>
-
-
-            
-            </td>
-
-            
-
-            
-
-            <td class="description last"><p>An angle in radians.</p></td>
-        </tr>
-
-    
-    </tbody>
-</table>
-
-
-
-
-
-
-
-
-
-
-
-
-
-
-<h5>Returns:</h5>
-
-        
-<div class="param-desc">
-    <p>Returns itself.</p>
-</div>
-
-
-
-<dl class="param-type">
-    <dt>
-        Type
-    </dt>
-    <dd>
-        
-<span class="param-type"><a href="Lore.Quaternion.html">Lore.Quaternion</a></span>
-
-
-    </dd>
-</dl>
-
-    
-
-
-        
-            
-
-    
-
-    <h4 class="name" id="set"><span class="type-signature"></span>set<span class="signature">(x, y, z, w)</span><span class="type-signature"> &rarr; {<a href="Lore.Quaternion.html">Lore.Quaternion</a>}</span></h4>
-
-    
-
-
-
-
-<dl class="details">
-
-    
-    <dt class="tag-source">Source:</dt>
-    <dd class="tag-source"><ul class="dummy"><li>
-        <a href="Math_Quaternion.js.html">Math/Quaternion.js</a>, <a href="Math_Quaternion.js.html#line75">line 75</a>
-    </li></ul></dd>
-    
-
-    
-
-    
-
-    
-
-    
-
-    
-
-    
-
-    
-
-    
-
-    
-
-    
-
-    
-
-    
-
-    
-
-    
-
-    
-</dl>
-
-
-
-
-
-<div class="description">
-    <p>Set the components of this quaternion.</p>
-</div>
-
-
-
-
-
-
-
-
-
-
-
-    <h5>Parameters:</h5>
-    
-
-<table class="params">
-    <thead>
-    <tr>
-        
-        <th>Name</th>
-        
-
-        <th>Type</th>
-
-        
-
-        
-
-        <th class="last">Description</th>
-    </tr>
-    </thead>
-
-    <tbody>
-    
-
-        <tr>
-            
-                <td class="name"><code>x</code></td>
-            
-
-            <td class="type">
-            
-                
-<span class="param-type">Number</span>
-
-
-            
-            </td>
-
-            
-
-            
-
-            <td class="description last"><p>The x component of this quaternion.</p></td>
-        </tr>
-
-    
-
-        <tr>
-            
-                <td class="name"><code>y</code></td>
-            
-
-            <td class="type">
-            
-                
-<span class="param-type">Number</span>
-
-
-            
-            </td>
-
-            
-
-            
-
-            <td class="description last"><p>The y component of this quaternion.</p></td>
-        </tr>
-
-    
-
-        <tr>
-            
-                <td class="name"><code>z</code></td>
-            
-
-            <td class="type">
-            
-                
-<span class="param-type">Number</span>
-
-
-            
-            </td>
-
-            
-
-            
-
-            <td class="description last"><p>The z component of this quaternion.</p></td>
-        </tr>
-
-    
-
-        <tr>
-            
-                <td class="name"><code>w</code></td>
-            
-
-            <td class="type">
-            
-                
-<span class="param-type">Number</span>
-
-
-            
-            </td>
-
-            
-
-            
-
-            <td class="description last"><p>The w component of this quaternion.</p></td>
-        </tr>
-
-    
-    </tbody>
-</table>
-
-
-
-
-
-
-
-
-
-
-
-
-
-
-<h5>Returns:</h5>
-
-        
-<div class="param-desc">
-    <p>Returns itself.</p>
-</div>
-
-
-
-<dl class="param-type">
-    <dt>
-        Type
-    </dt>
-    <dd>
-        
-<span class="param-type"><a href="Lore.Quaternion.html">Lore.Quaternion</a></span>
-
-
-    </dd>
-</dl>
-
-    
-
-
-        
-            
-
-    
-
-    <h4 class="name" id="setFromAxisAngle"><span class="type-signature"></span>setFromAxisAngle<span class="signature">(axis, angle)</span><span class="type-signature"> &rarr; {<a href="Lore.Quaternion.html">Lore.Quaternion</a>}</span></h4>
-
-    
-
-
-
-
-<dl class="details">
-
-    
-    <dt class="tag-source">Source:</dt>
-    <dd class="tag-source"><ul class="dummy"><li>
-        <a href="Math_Quaternion.js.html">Math/Quaternion.js</a>, <a href="Math_Quaternion.js.html#line139">line 139</a>
-    </li></ul></dd>
-    
-
-    
-
-    
-
-    
-
-    
-
-    
-
-    
-
-    
-
-    
-
-    
-
-    
-
-    
-
-    
-
-    
-
-    
-
-    
-</dl>
-
-
-
-
-
-<div class="description">
-    <p>Sets the quaternion from the axis angle representation.</p>
-</div>
-
-
-
-
-
-
-
-
-
-
-
-    <h5>Parameters:</h5>
-    
-
-<table class="params">
-    <thead>
-    <tr>
-        
-        <th>Name</th>
-        
-
-        <th>Type</th>
-
-        
-
-        
-
-        <th class="last">Description</th>
-    </tr>
-    </thead>
-
-    <tbody>
-    
-
-        <tr>
-            
-                <td class="name"><code>axis</code></td>
-            
-
-            <td class="type">
-            
-                
-<span class="param-type"><a href="Lore.Vector3f.html">Lore.Vector3f</a></span>
-
-
-            
-            </td>
-
-            
-
-            
-
-            <td class="description last"><p>The axis component.</p></td>
-        </tr>
-
-    
-
-        <tr>
-            
-                <td class="name"><code>angle</code></td>
-            
-
-            <td class="type">
-            
-                
-<span class="param-type">Number</span>
-
-
-            
-            </td>
-
-            
-
-            
-
-            <td class="description last"><p>The angle component.</p></td>
-        </tr>
-
-    
-    </tbody>
-</table>
-
-
-
-
-
-
-
-
-
-
-
-
-
-
-<h5>Returns:</h5>
-
-        
-<div class="param-desc">
-    <p>Returns itself.</p>
-</div>
-
-
-
-<dl class="param-type">
-    <dt>
-        Type
-    </dt>
-    <dd>
-        
-<span class="param-type"><a href="Lore.Quaternion.html">Lore.Quaternion</a></span>
-
-
-    </dd>
-</dl>
-
-    
-
-
-        
-            
-
-    
-
-    <h4 class="name" id="setFromMatrix"><span class="type-signature"></span>setFromMatrix<span class="signature">(m)</span><span class="type-signature"> &rarr; {<a href="Lore.Quaternion.html">Lore.Quaternion</a>}</span></h4>
-
-    
-
-
-
-
-<dl class="details">
-
-    
-    <dt class="tag-source">Source:</dt>
-    <dd class="tag-source"><ul class="dummy"><li>
-        <a href="Math_Quaternion.js.html">Math/Quaternion.js</a>, <a href="Math_Quaternion.js.html#line464">line 464</a>
-    </li></ul></dd>
-    
-
-    
-
-    
-
-    
-
-    
-
-    
-
-    
-
-    
-
-    
-
-    
-
-    
-
-    
-
-    
-
-    
-
-    
-
-    
-</dl>
-
-
-
-
-
-<div class="description">
-    <p>Set this quaternion from a (rotation) matrix.</p>
-</div>
-
-
-
-
-
-
-
-
-
-
-
-    <h5>Parameters:</h5>
-    
-
-<table class="params">
-    <thead>
-    <tr>
-        
-        <th>Name</th>
-        
-
-        <th>Type</th>
-
-        
-
-        
-
-        <th class="last">Description</th>
-    </tr>
-    </thead>
-
-    <tbody>
-    
-
-        <tr>
-            
-                <td class="name"><code>m</code></td>
-            
-
-            <td class="type">
-            
-                
-<span class="param-type"><a href="Lore.Matrix4f.html">Lore.Matrix4f</a></span>
-
-
-            
-            </td>
-
-            
-
-            
-
-            <td class="description last"></td>
-        </tr>
-
-    
-    </tbody>
-</table>
-
-
-
-
-
-
-
-
-
-
-
-
-
-
-<h5>Returns:</h5>
-
-        
-<div class="param-desc">
-    <p>Returns itself.</p>
-</div>
-
-
-
-<dl class="param-type">
-    <dt>
-        Type
-    </dt>
-    <dd>
-        
-<span class="param-type"><a href="Lore.Quaternion.html">Lore.Quaternion</a></span>
-
-
-    </dd>
-</dl>
-
-    
-
-
-        
-            
-
-    
-
-    <h4 class="name" id="setFromUnitVectors"><span class="type-signature"></span>setFromUnitVectors<span class="signature">(from, to)</span><span class="type-signature"> &rarr; {<a href="Lore.Quaternion.html">Lore.Quaternion</a>}</span></h4>
-
-    
-
-
-
-
-<dl class="details">
-
-    
-    <dt class="tag-source">Source:</dt>
-    <dd class="tag-source"><ul class="dummy"><li>
-        <a href="Math_Quaternion.js.html">Math/Quaternion.js</a>, <a href="Math_Quaternion.js.html#line163">line 163</a>
-    </li></ul></dd>
-    
-
-    
-
-    
-
-    
-
-    
-
-    
-
-    
-
-    
-
-    
-
-    
-
-    
-
-    
-
-    
-
-    
-
-    
-
-    
-</dl>
-
-
-
-
-
-<div class="description">
-    <p>Sets the quaternion from unit vectors.</p>
-</div>
-
-
-
-
-
-
-
-
-
-
-
-    <h5>Parameters:</h5>
-    
-
-<table class="params">
-    <thead>
-    <tr>
-        
-        <th>Name</th>
-        
-
-        <th>Type</th>
-
-        
-
-        
-
-        <th class="last">Description</th>
-    </tr>
-    </thead>
-
-    <tbody>
-    
-
-        <tr>
-            
-                <td class="name"><code>from</code></td>
-            
-
-            <td class="type">
-            
-                
-<span class="param-type"><a href="Lore.Vector3f.html">Lore.Vector3f</a></span>
-
-
-            
-            </td>
-
-            
-
-            
-
-            <td class="description last"><p>The from vector.</p></td>
-        </tr>
-
-    
-
-        <tr>
-            
-                <td class="name"><code>to</code></td>
-            
-
-            <td class="type">
-            
-                
-<span class="param-type"><a href="Lore.Vector3f.html">Lore.Vector3f</a></span>
-
-
-            
-            </td>
-
-            
-
-            
-
-            <td class="description last"><p>The to vector.</p></td>
-        </tr>
-
-    
-    </tbody>
-</table>
-
-
-
-
-
-
-
-
-
-
-
-
-
-
-<h5>Returns:</h5>
-
-        
-<div class="param-desc">
-    <p>Returns itself.</p>
-</div>
-
-
-
-<dl class="param-type">
-    <dt>
-        Type
-    </dt>
-    <dd>
-        
-<span class="param-type"><a href="Lore.Quaternion.html">Lore.Quaternion</a></span>
-
-
-    </dd>
-</dl>
-
-    
-
-
-        
-            
-
-    
-
-    <h4 class="name" id="setW"><span class="type-signature"></span>setW<span class="signature">(w)</span><span class="type-signature"> &rarr; {<a href="Lore.Quaternion.html">Lore.Quaternion</a>}</span></h4>
-
-    
-
-
-
-
-<dl class="details">
-
-    
-    <dt class="tag-source">Source:</dt>
-    <dd class="tag-source"><ul class="dummy"><li>
-        <a href="Math_Quaternion.js.html">Math/Quaternion.js</a>, <a href="Math_Quaternion.js.html#line126">line 126</a>
-    </li></ul></dd>
-    
-
-    
-
-    
-
-    
-
-    
-
-    
-
-    
-
-    
-
-    
-
-    
-
-    
-
-    
-
-    
-
-    
-
-    
-
-    
-</dl>
-
-
-
-
-
-<div class="description">
-    <p>Set the w component of this quaternion.</p>
-</div>
-
-
-
-
-
-
-
-
-
-
-
-    <h5>Parameters:</h5>
-    
-
-<table class="params">
-    <thead>
-    <tr>
-        
-        <th>Name</th>
-        
-
-        <th>Type</th>
-
-        
-
-        
-
-        <th class="last">Description</th>
-    </tr>
-    </thead>
-
-    <tbody>
-    
-
-        <tr>
-            
-                <td class="name"><code>w</code></td>
-            
-
-            <td class="type">
-            
-                
-<span class="param-type">Number</span>
-
-
-            
-            </td>
-
-            
-
-            
-
-            <td class="description last"><p>The w component of this quaternion.</p></td>
-        </tr>
-
-    
-    </tbody>
-</table>
-
-
-
-
-
-
-
-
-
-
-
-
-
-
-<h5>Returns:</h5>
-
-        
-<div class="param-desc">
-    <p>Returns itself.</p>
-</div>
-
-
-
-<dl class="param-type">
-    <dt>
-        Type
-    </dt>
-    <dd>
-        
-<span class="param-type"><a href="Lore.Quaternion.html">Lore.Quaternion</a></span>
-
-
-    </dd>
-</dl>
-
-    
-
-
-        
-            
-
-    
-
-    <h4 class="name" id="setX"><span class="type-signature"></span>setX<span class="signature">(x)</span><span class="type-signature"> &rarr; {Quaternion}</span></h4>
-
-    
-
-
-
-
-<dl class="details">
-
-    
-    <dt class="tag-source">Source:</dt>
-    <dd class="tag-source"><ul class="dummy"><li>
-        <a href="Math_Quaternion.js.html">Math/Quaternion.js</a>, <a href="Math_Quaternion.js.html#line90">line 90</a>
-    </li></ul></dd>
-    
-
-    
-
-    
-
-    
-
-    
-
-    
-
-    
-
-    
-
-    
-
-    
-
-    
-
-    
-
-    
-
-    
-
-    
-
-    
-</dl>
-
-
-
-
-
-<div class="description">
-    <p>Set the x component of this quaternion.</p>
-</div>
-
-
-
-
-
-
-
-
-
-
-
-    <h5>Parameters:</h5>
-    
-
-<table class="params">
-    <thead>
-    <tr>
-        
-        <th>Name</th>
-        
-
-        <th>Type</th>
-
-        
-
-        
-
-        <th class="last">Description</th>
-    </tr>
-    </thead>
-
-    <tbody>
-    
-
-        <tr>
-            
-                <td class="name"><code>x</code></td>
-            
-
-            <td class="type">
-            
-                
-<span class="param-type">Number</span>
-
-
-            
-            </td>
-
-            
-
-            
-
-            <td class="description last"><p>The x component of this quaternion.</p></td>
-        </tr>
-
-    
-    </tbody>
-</table>
-
-
-
-
-
-
-
-
-
-
-
-
-
-
-<h5>Returns:</h5>
-
-        
-<div class="param-desc">
-    <p>Returns itself.</p>
-</div>
-
-
-
-<dl class="param-type">
-    <dt>
-        Type
-    </dt>
-    <dd>
-        
-<span class="param-type">Quaternion</span>
-
-
-    </dd>
-</dl>
-
-    
-
-
-        
-            
-
-    
-
-    <h4 class="name" id="setY"><span class="type-signature"></span>setY<span class="signature">(y)</span><span class="type-signature"> &rarr; {<a href="Lore.Quaternion.html">Lore.Quaternion</a>}</span></h4>
-
-    
-
-
-
-
-<dl class="details">
-
-    
-    <dt class="tag-source">Source:</dt>
-    <dd class="tag-source"><ul class="dummy"><li>
-        <a href="Math_Quaternion.js.html">Math/Quaternion.js</a>, <a href="Math_Quaternion.js.html#line102">line 102</a>
-    </li></ul></dd>
-    
-
-    
-
-    
-
-    
-
-    
-
-    
-
-    
-
-    
-
-    
-
-    
-
-    
-
-    
-
-    
-
-    
-
-    
-
-    
-</dl>
-
-
-
-
-
-<div class="description">
-    <p>Set the y component of this quaternion.</p>
-</div>
-
-
-
-
-
-
-
-
-
-
-
-    <h5>Parameters:</h5>
-    
-
-<table class="params">
-    <thead>
-    <tr>
-        
-        <th>Name</th>
-        
-
-        <th>Type</th>
-
-        
-
-        
-
-        <th class="last">Description</th>
-    </tr>
-    </thead>
-
-    <tbody>
-    
-
-        <tr>
-            
-                <td class="name"><code>y</code></td>
-            
-
-            <td class="type">
-            
-                
-<span class="param-type">Number</span>
-
-
-            
-            </td>
-
-            
-
-            
-
-            <td class="description last"><p>The y component of this quaternion.</p></td>
-        </tr>
-
-    
-    </tbody>
-</table>
-
-
-
-
-
-
-
-
-
-
-
-
-
-
-<h5>Returns:</h5>
-
-        
-<div class="param-desc">
-    <p>Returns itself.</p>
-</div>
-
-
-
-<dl class="param-type">
-    <dt>
-        Type
-    </dt>
-    <dd>
-        
-<span class="param-type"><a href="Lore.Quaternion.html">Lore.Quaternion</a></span>
-
-
-    </dd>
-</dl>
-
-    
-
-
-        
-            
-
-    
-
-    <h4 class="name" id="setZ"><span class="type-signature"></span>setZ<span class="signature">(z)</span><span class="type-signature"> &rarr; {<a href="Lore.Quaternion.html">Lore.Quaternion</a>}</span></h4>
-
-    
-
-
-
-
-<dl class="details">
-
-    
-    <dt class="tag-source">Source:</dt>
-    <dd class="tag-source"><ul class="dummy"><li>
-        <a href="Math_Quaternion.js.html">Math/Quaternion.js</a>, <a href="Math_Quaternion.js.html#line114">line 114</a>
-    </li></ul></dd>
-    
-
-    
-
-    
-
-    
-
-    
-
-    
-
-    
-
-    
-
-    
-
-    
-
-    
-
-    
-
-    
-
-    
-
-    
-
-    
-</dl>
-
-
-
-
-
-<div class="description">
-    <p>Set the z component of this quaternion.</p>
-</div>
-
-
-
-
-
-
-
-
-
-
-
-    <h5>Parameters:</h5>
-    
-
-<table class="params">
-    <thead>
-    <tr>
-        
-        <th>Name</th>
-        
-
-        <th>Type</th>
-
-        
-
-        
-
-        <th class="last">Description</th>
-    </tr>
-    </thead>
-
-    <tbody>
-    
-
-        <tr>
-            
-                <td class="name"><code>z</code></td>
-            
-
-            <td class="type">
-            
-                
-<span class="param-type">Number</span>
-
-
-            
-            </td>
-
-            
-
-            
-
-            <td class="description last"><p>The z component of this quaternion.</p></td>
-        </tr>
-
-    
-    </tbody>
-</table>
-
-
-
-
-
-
-
-
-
-
-
-
-
-
-<h5>Returns:</h5>
-
-        
-<div class="param-desc">
-    <p>Returns itself.</p>
-</div>
-
-
-
-<dl class="param-type">
-    <dt>
-        Type
-    </dt>
-    <dd>
-        
-<span class="param-type"><a href="Lore.Quaternion.html">Lore.Quaternion</a></span>
-
-
-    </dd>
-</dl>
-
-    
-
-
-        
-            
-
-    
-
-    <h4 class="name" id="subtract"><span class="type-signature"></span>subtract<span class="signature">(q)</span><span class="type-signature"> &rarr; {<a href="Lore.Quaternion.html">Lore.Quaternion</a>}</span></h4>
-
-    
-
-
-
-
-<dl class="details">
-
-    
-    <dt class="tag-source">Source:</dt>
-    <dd class="tag-source"><ul class="dummy"><li>
-        <a href="Math_Quaternion.js.html">Math/Quaternion.js</a>, <a href="Math_Quaternion.js.html#line362">line 362</a>
-    </li></ul></dd>
-    
-
-    
-
-    
-
-    
-
-    
-
-    
-
-    
-
-    
-
-    
-
-    
-
-    
-
-    
-
-    
-
-    
-
-    
-
-    
-</dl>
-
-
-
-
-
-<div class="description">
-    <p>Subtract another quaternion from this one.</p>
-</div>
-
-
-
-
-
-
-
-
-
-
-
-    <h5>Parameters:</h5>
-    
-
-<table class="params">
-    <thead>
-    <tr>
-        
-        <th>Name</th>
-        
-
-        <th>Type</th>
-
-        
-
-        
-
-        <th class="last">Description</th>
-    </tr>
-    </thead>
-
-    <tbody>
-    
-
-        <tr>
-            
-                <td class="name"><code>q</code></td>
-            
-
-            <td class="type">
-            
-                
-<span class="param-type"><a href="Lore.Quaternion.html">Lore.Quaternion</a></span>
-
-
-            
-            </td>
-
-            
-
-            
-
-            <td class="description last"><p>A quaternion.</p></td>
-        </tr>
-
-    
-    </tbody>
-</table>
-
-
-
-
-
-
-
-
-
-
-
-
-
-
-<h5>Returns:</h5>
-
-        
-<div class="param-desc">
-    <p>Returns itself.</p>
-</div>
-
-
-
-<dl class="param-type">
-    <dt>
-        Type
-    </dt>
-    <dd>
-        
-<span class="param-type"><a href="Lore.Quaternion.html">Lore.Quaternion</a></span>
-
-
-    </dd>
-</dl>
-
-    
-
-
-        
-            
-
-    
-
-    <h4 class="name" id="toRotationMatrix"><span class="type-signature"></span>toRotationMatrix<span class="signature">()</span><span class="type-signature"> &rarr; {<a href="Lore.Matrix4f.html">Lore.Matrix4f</a>}</span></h4>
-
-    
-
-
-
-
-<dl class="details">
-
-    
-    <dt class="tag-source">Source:</dt>
-    <dd class="tag-source"><ul class="dummy"><li>
-        <a href="Math_Quaternion.js.html">Math/Quaternion.js</a>, <a href="Math_Quaternion.js.html#line425">line 425</a>
-    </li></ul></dd>
-    
-
-    
-
-    
-
-    
-
-    
-
-    
-
-    
-
-    
-
-    
-
-    
-
-    
-
-    
-
-    
-
-    
-
-    
-
-    
-</dl>
-
-
-
-
-
-<div class="description">
-    <p>Create a rotation matrix from this quaternion.</p>
-</div>
-
-
-
-
-
-
-
-
-
-
-
-
-
-
-
-
-
-
-
-
-
-
-
-<h5>Returns:</h5>
-
-        
-<div class="param-desc">
-    <p>A rotation matrix representation of this quaternion.</p>
-</div>
-
-
-
-<dl class="param-type">
-    <dt>
-        Type
-    </dt>
-    <dd>
-        
-<span class="param-type"><a href="Lore.Matrix4f.html">Lore.Matrix4f</a></span>
-
-
-    </dd>
-</dl>
-
-    
-
-
-        
-            
-
-    
-
-    <h4 class="name" id="toString"><span class="type-signature"></span>toString<span class="signature">()</span><span class="type-signature"> &rarr; {String}</span></h4>
-
-    
-
-
-
-
-<dl class="details">
-
-    
-    <dt class="tag-source">Source:</dt>
-    <dd class="tag-source"><ul class="dummy"><li>
-        <a href="Math_Quaternion.js.html">Math/Quaternion.js</a>, <a href="Math_Quaternion.js.html#line538">line 538</a>
-    </li></ul></dd>
-    
-
-    
-
-    
-
-    
-
-    
-
-    
-
-    
-
-    
-
-    
-
-    
-
-    
-
-    
-
-    
-
-    
-
-    
-
-    
-</dl>
-
-
-
-
-
-<div class="description">
-    <p>Returns a string representation of this quaternion.</p>
-</div>
-
-
-
-
-
-
-
-
-
-
-
-
-
-
-
-
-
-
-
-
-
-
-
-<h5>Returns:</h5>
-
-        
-<div class="param-desc">
-    <p>A string representing this quaternion.</p>
-</div>
-
-
-
-<dl class="param-type">
-    <dt>
-        Type
-    </dt>
-    <dd>
-        
-<span class="param-type">String</span>
-
-
-    </dd>
-</dl>
-
-    
-
-
-        
-    
-
-    
-
-    
-</article>
-
-</section>
-
-
-
-
-</div>
-
-<br class="clear">
-
-<footer>
-<<<<<<< HEAD
-    Documentation generated by <a href="https://github.com/jsdoc3/jsdoc">JSDoc 3.5.5</a> on Sun Mar 04 2018 16:38:09 GMT+0100 (W. Europe Standard Time) using the <a href="https://github.com/clenemt/docdash">docdash</a> theme.
-=======
-    Documentation generated by <a href="https://github.com/jsdoc3/jsdoc">JSDoc 3.5.5</a> on Sat Mar 24 2018 17:47:47 GMT+0100 (CET) using the <a href="https://github.com/clenemt/docdash">docdash</a> theme.
->>>>>>> 5daf68d4
-</footer>
-
-<script>prettyPrint();</script>
-<script src="scripts/linenumber.js"></script>
-</body>
+<!DOCTYPE html>
+<html lang="en">
+<head>
+    <meta charset="utf-8">
+    <title>Quaternion - Documentation</title>
+
+    <script src="scripts/prettify/prettify.js"></script>
+    <script src="scripts/prettify/lang-css.js"></script>
+    <!--[if lt IE 9]>
+      <script src="//html5shiv.googlecode.com/svn/trunk/html5.js"></script>
+    <![endif]-->
+    <link type="text/css" rel="stylesheet" href="styles/prettify.css">
+    <link type="text/css" rel="stylesheet" href="styles/jsdoc.css">
+</head>
+<body>
+
+<input type="checkbox" id="nav-trigger" class="nav-trigger" />
+<label for="nav-trigger" class="navicon-button x">
+  <div class="navicon"></div>
+</label>
+
+<label for="nav-trigger" class="overlay"></label>
+
+<nav>
+    <h2><a href="index.html">Home</a></h2><h3>Classes</h3><ul><li><a href="Lore.AABB.html">AABB</a><ul class='methods'><li data-type='method'><a href="Lore.AABB.html#.clone">clone</a></li><li data-type='method'><a href="Lore.AABB.html#.fromPoints">fromPoints</a></li><li data-type='method'><a href="Lore.AABB.html#.getCorners">getCorners</a></li><li data-type='method'><a href="Lore.AABB.html#cylinderTest">cylinderTest</a></li><li data-type='method'><a href="Lore.AABB.html#distanceFromCenterToPointSq">distanceFromCenterToPointSq</a></li><li data-type='method'><a href="Lore.AABB.html#distanceToPointSq">distanceToPointSq</a></li><li data-type='method'><a href="Lore.AABB.html#getLocCode">getLocCode</a></li><li data-type='method'><a href="Lore.AABB.html#rayTest">rayTest</a></li><li data-type='method'><a href="Lore.AABB.html#setLocCode">setLocCode</a></li><li data-type='method'><a href="Lore.AABB.html#testAABB">testAABB</a></li><li data-type='method'><a href="Lore.AABB.html#updateDimensions">updateDimensions</a></li></ul></li><li><a href="Lore.Attribute.html">Attribute</a><ul class='methods'><li data-type='method'><a href="Lore.Attribute.html#bind">bind</a></li><li data-type='method'><a href="Lore.Attribute.html#createBuffer">createBuffer</a></li><li data-type='method'><a href="Lore.Attribute.html#getGlType">getGlType</a></li><li data-type='method'><a href="Lore.Attribute.html#getW">getW</a></li><li data-type='method'><a href="Lore.Attribute.html#getX">getX</a></li><li data-type='method'><a href="Lore.Attribute.html#getY">getY</a></li><li data-type='method'><a href="Lore.Attribute.html#getZ">getZ</a></li><li data-type='method'><a href="Lore.Attribute.html#setFromVector">setFromVector</a></li><li data-type='method'><a href="Lore.Attribute.html#setFromVectorArray">setFromVectorArray</a></li><li data-type='method'><a href="Lore.Attribute.html#setW">setW</a></li><li data-type='method'><a href="Lore.Attribute.html#setX">setX</a></li><li data-type='method'><a href="Lore.Attribute.html#setY">setY</a></li><li data-type='method'><a href="Lore.Attribute.html#setZ">setZ</a></li><li data-type='method'><a href="Lore.Attribute.html#update">update</a></li></ul></li><li><a href="Lore.CameraBase.html">CameraBase</a><ul class='methods'><li data-type='method'><a href="Lore.CameraBase.html#getProjectionMatrix">getProjectionMatrix</a></li><li data-type='method'><a href="Lore.CameraBase.html#getViewMatrix">getViewMatrix</a></li><li data-type='method'><a href="Lore.CameraBase.html#init">init</a></li><li data-type='method'><a href="Lore.CameraBase.html#sceneToScreen">sceneToScreen</a></li><li data-type='method'><a href="Lore.CameraBase.html#setLookAt">setLookAt</a></li><li data-type='method'><a href="Lore.CameraBase.html#updateProjectionMatrix">updateProjectionMatrix</a></li><li data-type='method'><a href="Lore.CameraBase.html#updateViewMatrix">updateViewMatrix</a></li><li data-type='method'><a href="Lore.CameraBase.html#updateViewport">updateViewport</a></li></ul></li><li><a href="Lore.Color.html">Color</a><ul class='methods'><li data-type='method'><a href="Lore.Color.html#.fromHex">fromHex</a></li><li data-type='method'><a href="Lore.Color.html#.gdbHueShift">gdbHueShift</a></li><li data-type='method'><a href="Lore.Color.html#.hslToHex">hslToHex</a></li><li data-type='method'><a href="Lore.Color.html#.hslToRgb">hslToRgb</a></li><li data-type='method'><a href="Lore.Color.html#.hueToRgb">hueToRgb</a></li><li data-type='method'><a href="Lore.Color.html#.rgbToHsl">rgbToHsl</a></li><li data-type='method'><a href="Lore.Color.html#set">set</a></li></ul></li><li><a href="Lore.ControlsBase.html">ControlsBase</a><ul class='methods'><li data-type='method'><a href="Lore.ControlsBase.html#addEventListener">addEventListener</a></li><li data-type='method'><a href="Lore.ControlsBase.html#getLookAt">getLookAt</a></li><li data-type='method'><a href="Lore.ControlsBase.html#initWebVR">initWebVR</a></li><li data-type='method'><a href="Lore.ControlsBase.html#raiseEvent">raiseEvent</a></li><li data-type='method'><a href="Lore.ControlsBase.html#removeEventListener">removeEventListener</a></li><li data-type='method'><a href="Lore.ControlsBase.html#setLookAt">setLookAt</a></li><li data-type='method'><a href="Lore.ControlsBase.html#update">update</a></li></ul></li><li><a href="Lore.CoordinatesHelper.html">CoordinatesHelper</a><ul class='methods'><li data-type='method'><a href="Lore.CoordinatesHelper.html#init">init</a></li></ul></li><li><a href="Lore.CsvFileReader.html">CsvFileReader</a><ul class='methods'><li data-type='method'><a href="Lore.CsvFileReader.html#loaded">loaded</a></li></ul></li><li><a href="Lore.FileReaderBase.html">FileReaderBase</a><ul class='methods'><li data-type='method'><a href="Lore.FileReaderBase.html#addEventListener">addEventListener</a></li><li data-type='method'><a href="Lore.FileReaderBase.html#loaded">loaded</a></li><li data-type='method'><a href="Lore.FileReaderBase.html#raiseEvent">raiseEvent</a></li></ul></li><li><a href="Lore.FilterBase.html">FilterBase</a><ul class='methods'><li data-type='method'><a href="Lore.FilterBase.html#.isVisible">isVisible</a></li><li data-type='method'><a href="Lore.FilterBase.html#filter">filter</a></li><li data-type='method'><a href="Lore.FilterBase.html#getGeometry">getGeometry</a></li><li data-type='method'><a href="Lore.FilterBase.html#reset">reset</a></li><li data-type='method'><a href="Lore.FilterBase.html#setGeometry">setGeometry</a></li></ul></li><li><a href="Lore.FirstPersonControls.html">FirstPersonControls</a><ul class='methods'><li data-type='method'><a href="Lore.FirstPersonControls.html#update">update</a></li></ul></li><li><a href="Lore.Geometry.html">Geometry</a></li><li><a href="Lore.Graph.html">Graph</a><ul class='methods'><li data-type='method'><a href="Lore.Graph.html#.fromEdgeList">fromEdgeList</a></li><li data-type='method'><a href="Lore.Graph.html#forceLayout">forceLayout</a></li><li data-type='method'><a href="Lore.Graph.html#getDistanceMatrix">getDistanceMatrix</a></li><li data-type='method'><a href="Lore.Graph.html#getEdgeList">getEdgeList</a></li><li data-type='method'><a href="Lore.Graph.html#getUnweightedAdjacencyMatrix">getUnweightedAdjacencyMatrix</a></li><li data-type='method'><a href="Lore.Graph.html#kkLayout">kkLayout</a></li></ul></li><li><a href="Lore.HelperBase.html">HelperBase</a><ul class='methods'><li data-type='method'><a href="Lore.HelperBase.html#destruct">destruct</a></li><li data-type='method'><a href="Lore.HelperBase.html#draw">draw</a></li><li data-type='method'><a href="Lore.HelperBase.html#getAttribute">getAttribute</a></li><li data-type='method'><a href="Lore.HelperBase.html#setAttribute">setAttribute</a></li><li data-type='method'><a href="Lore.HelperBase.html#updateAttribute">updateAttribute</a></li><li data-type='method'><a href="Lore.HelperBase.html#updateAttributeAll">updateAttributeAll</a></li></ul></li><li><a href="Lore.InRangeFilter.html">InRangeFilter</a><ul class='methods'><li data-type='method'><a href="Lore.InRangeFilter.html#filter">filter</a></li><li data-type='method'><a href="Lore.InRangeFilter.html#getMax">getMax</a></li><li data-type='method'><a href="Lore.InRangeFilter.html#getMin">getMin</a></li><li data-type='method'><a href="Lore.InRangeFilter.html#reset">reset</a></li><li data-type='method'><a href="Lore.InRangeFilter.html#setMax">setMax</a></li><li data-type='method'><a href="Lore.InRangeFilter.html#setMin">setMin</a></li></ul></li><li><a href="Lore.Matrix3f.html">Matrix3f</a><ul class='methods'><li data-type='method'><a href="Lore.Matrix3f.html#clone">clone</a></li><li data-type='method'><a href="Lore.Matrix3f.html#equals">equals</a></li></ul></li><li><a href="Lore.Matrix4f.html">Matrix4f</a><ul class='methods'><li data-type='method'><a href="Lore.Matrix4f.html#.compose">compose</a></li><li data-type='method'><a href="Lore.Matrix4f.html#.fromQuaternion">fromQuaternion</a></li><li data-type='method'><a href="Lore.Matrix4f.html#.invert">invert</a></li><li data-type='method'><a href="Lore.Matrix4f.html#.lookAt">lookAt</a></li><li data-type='method'><a href="Lore.Matrix4f.html#.multiply">multiply</a></li><li data-type='method'><a href="Lore.Matrix4f.html#clone">clone</a></li><li data-type='method'><a href="Lore.Matrix4f.html#compose">compose</a></li><li data-type='method'><a href="Lore.Matrix4f.html#decompose">decompose</a></li><li data-type='method'><a href="Lore.Matrix4f.html#determinant">determinant</a></li><li data-type='method'><a href="Lore.Matrix4f.html#equals">equals</a></li><li data-type='method'><a href="Lore.Matrix4f.html#invert">invert</a></li><li data-type='method'><a href="Lore.Matrix4f.html#multiplyA">multiplyA</a></li><li data-type='method'><a href="Lore.Matrix4f.html#multiplyB">multiplyB</a></li><li data-type='method'><a href="Lore.Matrix4f.html#scale">scale</a></li><li data-type='method'><a href="Lore.Matrix4f.html#set">set</a></li><li data-type='method'><a href="Lore.Matrix4f.html#setPosition">setPosition</a></li><li data-type='method'><a href="Lore.Matrix4f.html#setRotation">setRotation</a></li><li data-type='method'><a href="Lore.Matrix4f.html#toString">toString</a></li></ul></li><li><a href="Lore.MatrixFileReader.html">MatrixFileReader</a><ul class='methods'><li data-type='method'><a href="Lore.MatrixFileReader.html#loaded">loaded</a></li></ul></li><li><a href="Lore.Node.html">Node</a><ul class='methods'><li data-type='method'><a href="Lore.Node.html#.createGUID">createGUID</a></li><li data-type='method'><a href="Lore.Node.html#applyMatrix">applyMatrix</a></li><li data-type='method'><a href="Lore.Node.html#getForwardVector">getForwardVector</a></li><li data-type='method'><a href="Lore.Node.html#getModelMatrix">getModelMatrix</a></li><li data-type='method'><a href="Lore.Node.html#getRightVector">getRightVector</a></li><li data-type='method'><a href="Lore.Node.html#getRotationMatrix">getRotationMatrix</a></li><li data-type='method'><a href="Lore.Node.html#getUpVector">getUpVector</a></li><li data-type='method'><a href="Lore.Node.html#rotate">rotate</a></li><li data-type='method'><a href="Lore.Node.html#rotateX">rotateX</a></li><li data-type='method'><a href="Lore.Node.html#rotateY">rotateY</a></li><li data-type='method'><a href="Lore.Node.html#rotateZ">rotateZ</a></li><li data-type='method'><a href="Lore.Node.html#setRotation">setRotation</a></li><li data-type='method'><a href="Lore.Node.html#setTranslation">setTranslation</a></li><li data-type='method'><a href="Lore.Node.html#translateOnAxis">translateOnAxis</a></li><li data-type='method'><a href="Lore.Node.html#translateX">translateX</a></li><li data-type='method'><a href="Lore.Node.html#translateY">translateY</a></li><li data-type='method'><a href="Lore.Node.html#translateZ">translateZ</a></li><li data-type='method'><a href="Lore.Node.html#update">update</a></li></ul></li><li><a href="Lore.Octree.html">Octree</a><ul class='methods'><li data-type='method'><a href="Lore.Octree.html#.clone">clone</a></li><li data-type='method'><a href="Lore.Octree.html#.concatTypedArrays">concatTypedArrays</a></li><li data-type='method'><a href="Lore.Octree.html#.mergeCellDistances">mergeCellDistances</a></li><li data-type='method'><a href="Lore.Octree.html#.mergePointDistances">mergePointDistances</a></li><li data-type='method'><a href="Lore.Octree.html#build">build</a></li><li data-type='method'><a href="Lore.Octree.html#cellDistancesSq">cellDistancesSq</a></li><li data-type='method'><a href="Lore.Octree.html#expandNeighbourhood">expandNeighbourhood</a></li><li data-type='method'><a href="Lore.Octree.html#generateLocCode">generateLocCode</a></li><li data-type='method'><a href="Lore.Octree.html#getCellDistancesToPoint">getCellDistancesToPoint</a></li><li data-type='method'><a href="Lore.Octree.html#getCenters">getCenters</a></li><li data-type='method'><a href="Lore.Octree.html#getClosestBox">getClosestBox</a></li><li data-type='method'><a href="Lore.Octree.html#getClosestBoxFromCenter">getClosestBoxFromCenter</a></li><li data-type='method'><a href="Lore.Octree.html#getClosestPoint">getClosestPoint</a></li><li data-type='method'><a href="Lore.Octree.html#getDepth">getDepth</a></li><li data-type='method'><a href="Lore.Octree.html#getFarthestBox">getFarthestBox</a></li><li data-type='method'><a href="Lore.Octree.html#getFarthestPoint">getFarthestPoint</a></li><li data-type='method'><a href="Lore.Octree.html#getLocCodes">getLocCodes</a></li><li data-type='method'><a href="Lore.Octree.html#getNeighbours">getNeighbours</a></li><li data-type='method'><a href="Lore.Octree.html#getParent">getParent</a></li><li data-type='method'><a href="Lore.Octree.html#kNearestNeighbours">kNearestNeighbours</a></li><li data-type='method'><a href="Lore.Octree.html#pointDistancesSq">pointDistancesSq</a></li><li data-type='method'><a href="Lore.Octree.html#raySearch">raySearch</a></li><li data-type='method'><a href="Lore.Octree.html#traverse">traverse</a></li><li data-type='method'><a href="Lore.Octree.html#traverseIf">traverseIf</a></li></ul></li><li><a href="Lore.OctreeHelper.html">OctreeHelper</a><ul class='methods'><li data-type='method'><a href="Lore.OctreeHelper.html#addEventListener">addEventListener</a></li><li data-type='method'><a href="Lore.OctreeHelper.html#addSelected">addSelected</a></li><li data-type='method'><a href="Lore.OctreeHelper.html#clearSelected">clearSelected</a></li><li data-type='method'><a href="Lore.OctreeHelper.html#destruct">destruct</a></li><li data-type='method'><a href="Lore.OctreeHelper.html#drawBoxes">drawBoxes</a></li><li data-type='method'><a href="Lore.OctreeHelper.html#drawCenters">drawCenters</a></li><li data-type='method'><a href="Lore.OctreeHelper.html#getIntersections">getIntersections</a></li><li data-type='method'><a href="Lore.OctreeHelper.html#getScreenPosition">getScreenPosition</a></li><li data-type='method'><a href="Lore.OctreeHelper.html#hide">hide</a></li><li data-type='method'><a href="Lore.OctreeHelper.html#init">init</a></li><li data-type='method'><a href="Lore.OctreeHelper.html#raiseEvent">raiseEvent</a></li><li data-type='method'><a href="Lore.OctreeHelper.html#rayIntersections">rayIntersections</a></li><li data-type='method'><a href="Lore.OctreeHelper.html#removeSelected">removeSelected</a></li><li data-type='method'><a href="Lore.OctreeHelper.html#selectedContains">selectedContains</a></li><li data-type='method'><a href="Lore.OctreeHelper.html#selectHovered">selectHovered</a></li><li data-type='method'><a href="Lore.OctreeHelper.html#setHovered">setHovered</a></li><li data-type='method'><a href="Lore.OctreeHelper.html#setPointSizeFromZoom">setPointSizeFromZoom</a></li><li data-type='method'><a href="Lore.OctreeHelper.html#setThreshold">setThreshold</a></li><li data-type='method'><a href="Lore.OctreeHelper.html#showCenters">showCenters</a></li><li data-type='method'><a href="Lore.OctreeHelper.html#showCubes">showCubes</a></li></ul></li><li><a href="Lore.OrbitalControls.html">OrbitalControls</a><ul class='methods'><li data-type='method'><a href="Lore.OrbitalControls.html#limitRotationToHorizon">limitRotationToHorizon</a></li><li data-type='method'><a href="Lore.OrbitalControls.html#setBackView">setBackView</a></li><li data-type='method'><a href="Lore.OrbitalControls.html#setBottomView">setBottomView</a></li><li data-type='method'><a href="Lore.OrbitalControls.html#setFreeView">setFreeView</a></li><li data-type='method'><a href="Lore.OrbitalControls.html#setFrontView">setFrontView</a></li><li data-type='method'><a href="Lore.OrbitalControls.html#setLeftView">setLeftView</a></li><li data-type='method'><a href="Lore.OrbitalControls.html#setRadius">setRadius</a></li><li data-type='method'><a href="Lore.OrbitalControls.html#setRightView">setRightView</a></li><li data-type='method'><a href="Lore.OrbitalControls.html#setTopView">setTopView</a></li><li data-type='method'><a href="Lore.OrbitalControls.html#setView">setView</a></li><li data-type='method'><a href="Lore.OrbitalControls.html#setZoom">setZoom</a></li><li data-type='method'><a href="Lore.OrbitalControls.html#update">update</a></li><li data-type='method'><a href="Lore.OrbitalControls.html#zoomIn">zoomIn</a></li><li data-type='method'><a href="Lore.OrbitalControls.html#zoomOut">zoomOut</a></li></ul></li><li><a href="Lore.OrthographicCamera.html">OrthographicCamera</a><ul class='methods'><li data-type='method'><a href="Lore.OrthographicCamera.html#updateProjectionMatrix">updateProjectionMatrix</a></li><li data-type='method'><a href="Lore.OrthographicCamera.html#updateViewport">updateViewport</a></li></ul></li><li><a href="Lore.PerspectiveCamera.html">PerspectiveCamera</a><ul class='methods'><li data-type='method'><a href="Lore.PerspectiveCamera.html#updateProjectionMatrix">updateProjectionMatrix</a></li><li data-type='method'><a href="Lore.PerspectiveCamera.html#updateViewport">updateViewport</a></li></ul></li><li><a href="Lore.PointHelper.html">PointHelper</a><ul class='methods'><li data-type='method'><a href="Lore.PointHelper.html#addFilter">addFilter</a></li><li data-type='method'><a href="Lore.PointHelper.html#getCenter">getCenter</a></li><li data-type='method'><a href="Lore.PointHelper.html#getCutoff">getCutoff</a></li><li data-type='method'><a href="Lore.PointHelper.html#getDimensions">getDimensions</a></li><li data-type='method'><a href="Lore.PointHelper.html#getFilter">getFilter</a></li><li data-type='method'><a href="Lore.PointHelper.html#getHue">getHue</a></li><li data-type='method'><a href="Lore.PointHelper.html#getMaxLength">getMaxLength</a></li><li data-type='method'><a href="Lore.PointHelper.html#getMaxRadius">getMaxRadius</a></li><li data-type='method'><a href="Lore.PointHelper.html#getPointScale">getPointScale</a></li><li data-type='method'><a href="Lore.PointHelper.html#getPointSize">getPointSize</a></li><li data-type='method'><a href="Lore.PointHelper.html#getPosition">getPosition</a></li><li data-type='method'><a href="Lore.PointHelper.html#getSaturation">getSaturation</a></li><li data-type='method'><a href="Lore.PointHelper.html#getSize">getSize</a></li><li data-type='method'><a href="Lore.PointHelper.html#initPointSize">initPointSize</a></li><li data-type='method'><a href="Lore.PointHelper.html#removeFilter">removeFilter</a></li><li data-type='method'><a href="Lore.PointHelper.html#setColors">setColors</a></li><li data-type='method'><a href="Lore.PointHelper.html#setCutoff">setCutoff</a></li><li data-type='method'><a href="Lore.PointHelper.html#setFogDistance">setFogDistance</a></li><li data-type='method'><a href="Lore.PointHelper.html#setHSS">setHSS</a></li><li data-type='method'><a href="Lore.PointHelper.html#setHSSFromArrays">setHSSFromArrays</a></li><li data-type='method'><a href="Lore.PointHelper.html#setHue">setHue</a></li><li data-type='method'><a href="Lore.PointHelper.html#setPointScale">setPointScale</a></li><li data-type='method'><a href="Lore.PointHelper.html#setPointSize">setPointSize</a></li><li data-type='method'><a href="Lore.PointHelper.html#setPositions">setPositions</a></li><li data-type='method'><a href="Lore.PointHelper.html#setPositionsXYZ">setPositionsXYZ</a></li><li data-type='method'><a href="Lore.PointHelper.html#setPositionsXYZHSS">setPositionsXYZHSS</a></li><li data-type='method'><a href="Lore.PointHelper.html#setRGB">setRGB</a></li><li data-type='method'><a href="Lore.PointHelper.html#setSaturation">setSaturation</a></li><li data-type='method'><a href="Lore.PointHelper.html#setSize">setSize</a></li><li data-type='method'><a href="Lore.PointHelper.html#updateColor">updateColor</a></li><li data-type='method'><a href="Lore.PointHelper.html#updateColors">updateColors</a></li><li data-type='method'><a href="Lore.PointHelper.html#updateHue">updateHue</a></li><li data-type='method'><a href="Lore.PointHelper.html#updatePointSize">updatePointSize</a></li></ul></li><li><a href="Lore.ProjectionMatrix.html">ProjectionMatrix</a><ul class='methods'><li data-type='method'><a href="Lore.ProjectionMatrix.html#setOrthographic">setOrthographic</a></li><li data-type='method'><a href="Lore.ProjectionMatrix.html#setPerspective">setPerspective</a></li></ul></li><li><a href="Lore.Quaternion.html">Quaternion</a><ul class='methods'><li data-type='method'><a href="Lore.Quaternion.html#.add">add</a></li><li data-type='method'><a href="Lore.Quaternion.html#.conjugate">conjugate</a></li><li data-type='method'><a href="Lore.Quaternion.html#.dot">dot</a></li><li data-type='method'><a href="Lore.Quaternion.html#.fromMatrix">fromMatrix</a></li><li data-type='method'><a href="Lore.Quaternion.html#.inverse">inverse</a></li><li data-type='method'><a href="Lore.Quaternion.html#.multiply">multiply</a></li><li data-type='method'><a href="Lore.Quaternion.html#.multiplyScalar">multiplyScalar</a></li><li data-type='method'><a href="Lore.Quaternion.html#.normalize">normalize</a></li><li data-type='method'><a href="Lore.Quaternion.html#.slerp">slerp</a></li><li data-type='method'><a href="Lore.Quaternion.html#.subtract">subtract</a></li><li data-type='method'><a href="Lore.Quaternion.html#add">add</a></li><li data-type='method'><a href="Lore.Quaternion.html#clone">clone</a></li><li data-type='method'><a href="Lore.Quaternion.html#conjugate">conjugate</a></li><li data-type='method'><a href="Lore.Quaternion.html#dot">dot</a></li><li data-type='method'><a href="Lore.Quaternion.html#equals">equals</a></li><li data-type='method'><a href="Lore.Quaternion.html#getW">getW</a></li><li data-type='method'><a href="Lore.Quaternion.html#getX">getX</a></li><li data-type='method'><a href="Lore.Quaternion.html#getY">getY</a></li><li data-type='method'><a href="Lore.Quaternion.html#getZ">getZ</a></li><li data-type='method'><a href="Lore.Quaternion.html#inverse">inverse</a></li><li data-type='method'><a href="Lore.Quaternion.html#length">length</a></li><li data-type='method'><a href="Lore.Quaternion.html#lengthSq">lengthSq</a></li><li data-type='method'><a href="Lore.Quaternion.html#lookAt">lookAt</a></li><li data-type='method'><a href="Lore.Quaternion.html#multiplyA">multiplyA</a></li><li data-type='method'><a href="Lore.Quaternion.html#multiplyB">multiplyB</a></li><li data-type='method'><a href="Lore.Quaternion.html#multiplyScalar">multiplyScalar</a></li><li data-type='method'><a href="Lore.Quaternion.html#normalize">normalize</a></li><li data-type='method'><a href="Lore.Quaternion.html#rotateX">rotateX</a></li><li data-type='method'><a href="Lore.Quaternion.html#rotateY">rotateY</a></li><li data-type='method'><a href="Lore.Quaternion.html#rotateZ">rotateZ</a></li><li data-type='method'><a href="Lore.Quaternion.html#set">set</a></li><li data-type='method'><a href="Lore.Quaternion.html#setFromAxisAngle">setFromAxisAngle</a></li><li data-type='method'><a href="Lore.Quaternion.html#setFromMatrix">setFromMatrix</a></li><li data-type='method'><a href="Lore.Quaternion.html#setFromUnitVectors">setFromUnitVectors</a></li><li data-type='method'><a href="Lore.Quaternion.html#setW">setW</a></li><li data-type='method'><a href="Lore.Quaternion.html#setX">setX</a></li><li data-type='method'><a href="Lore.Quaternion.html#setY">setY</a></li><li data-type='method'><a href="Lore.Quaternion.html#setZ">setZ</a></li><li data-type='method'><a href="Lore.Quaternion.html#subtract">subtract</a></li><li data-type='method'><a href="Lore.Quaternion.html#toRotationMatrix">toRotationMatrix</a></li><li data-type='method'><a href="Lore.Quaternion.html#toString">toString</a></li></ul></li><li><a href="Lore.RadixSort.html">RadixSort</a><ul class='methods'><li data-type='method'><a href="Lore.RadixSort.html#initHistograms">initHistograms</a></li><li data-type='method'><a href="Lore.RadixSort.html#lsbPass">lsbPass</a></li><li data-type='method'><a href="Lore.RadixSort.html#msbPass">msbPass</a></li><li data-type='method'><a href="Lore.RadixSort.html#pass">pass</a></li><li data-type='method'><a href="Lore.RadixSort.html#sort">sort</a></li></ul></li><li><a href="Lore.Ray.html">Ray</a><ul class='methods'><li data-type='method'><a href="Lore.Ray.html#applyProjection">applyProjection</a></li><li data-type='method'><a href="Lore.Ray.html#closestPointToPoint">closestPointToPoint</a></li><li data-type='method'><a href="Lore.Ray.html#copyFrom">copyFrom</a></li><li data-type='method'><a href="Lore.Ray.html#distanceSqToPoint">distanceSqToPoint</a></li></ul></li><li><a href="Lore.Raycaster.html">Raycaster</a><ul class='methods'><li data-type='method'><a href="Lore.Raycaster.html#set">set</a></li></ul></li><li><a href="Lore.Renderer.html">Renderer</a><ul class='methods'><li data-type='method'><a href="Lore.Renderer.html#animate">animate</a></li><li data-type='method'><a href="Lore.Renderer.html#createGeometry">createGeometry</a></li><li data-type='method'><a href="Lore.Renderer.html#disableContextMenu">disableContextMenu</a></li><li data-type='method'><a href="Lore.Renderer.html#getDevicePixelRatio">getDevicePixelRatio</a></li><li data-type='method'><a href="Lore.Renderer.html#getHeight">getHeight</a></li><li data-type='method'><a href="Lore.Renderer.html#getWidth">getWidth</a></li><li data-type='method'><a href="Lore.Renderer.html#init">init</a></li><li data-type='method'><a href="Lore.Renderer.html#setClearColor">setClearColor</a></li><li data-type='method'><a href="Lore.Renderer.html#setMaxFps">setMaxFps</a></li><li data-type='method'><a href="Lore.Renderer.html#updateViewport">updateViewport</a></li></ul></li><li><a href="Lore.Shader.html">Shader</a></li><li><a href="Lore.SphericalCoords.html">SphericalCoords</a><ul class='methods'><li data-type='method'><a href="Lore.SphericalCoords.html#clone">clone</a></li><li data-type='method'><a href="Lore.SphericalCoords.html#limit">limit</a></li><li data-type='method'><a href="Lore.SphericalCoords.html#secure">secure</a></li><li data-type='method'><a href="Lore.SphericalCoords.html#set">set</a></li><li data-type='method'><a href="Lore.SphericalCoords.html#setFromVector">setFromVector</a></li><li data-type='method'><a href="Lore.SphericalCoords.html#toString">toString</a></li></ul></li><li><a href="Lore.Statistics.html">Statistics</a><ul class='methods'><li data-type='method'><a href="Lore.Statistics.html#.getPercentile">getPercentile</a></li><li data-type='method'><a href="Lore.Statistics.html#.normalize">normalize</a></li><li data-type='method'><a href="Lore.Statistics.html#.normalizeNoOutliers">normalizeNoOutliers</a></li><li data-type='method'><a href="Lore.Statistics.html#.randomNormal">randomNormal</a></li><li data-type='method'><a href="Lore.Statistics.html#.randomNormalInRange">randomNormalInRange</a></li><li data-type='method'><a href="Lore.Statistics.html#.randomNormalScaled">randomNormalScaled</a></li><li data-type='method'><a href="Lore.Statistics.html#.scale">scale</a></li><li data-type='method'><a href="Lore.Statistics.html#.transpose2dArray">transpose2dArray</a></li></ul></li><li><a href="Lore.Tree.html">Tree</a><ul class='methods'><li data-type='method'><a href="Lore.Tree.html#.fromEdgeList">fromEdgeList</a></li><li data-type='method'><a href="Lore.Tree.html#layout">layout</a></li></ul></li><li><a href="Lore.Uniform.html">Uniform</a><ul class='methods'><li data-type='method'><a href="Lore.Uniform.html#.Set">Set</a></li><li data-type='method'><a href="Lore.Uniform.html#setValue">setValue</a></li></ul></li><li><a href="Lore.Utils.html">Utils</a><ul class='methods'><li data-type='method'><a href="Lore.Utils.html#.arrayContains">arrayContains</a></li><li data-type='method'><a href="Lore.Utils.html#.concatTypedArrays">concatTypedArrays</a></li><li data-type='method'><a href="Lore.Utils.html#.extend">extend</a></li><li data-type='method'><a href="Lore.Utils.html#.isFloat">isFloat</a></li><li data-type='method'><a href="Lore.Utils.html#.isInt">isInt</a></li><li data-type='method'><a href="Lore.Utils.html#.jsonp">jsonp</a></li><li data-type='method'><a href="Lore.Utils.html#.mergePointDistances">mergePointDistances</a></li><li data-type='method'><a href="Lore.Utils.html#.msb">msb</a></li></ul></li><li><a href="Lore.Vector3f.html">Vector3f</a><ul class='methods'><li data-type='method'><a href="Lore.Vector3f.html#.add">add</a></li><li data-type='method'><a href="Lore.Vector3f.html#.cross">cross</a></li><li data-type='method'><a href="Lore.Vector3f.html#.divide">divide</a></li><li data-type='method'><a href="Lore.Vector3f.html#.divideScalar">divideScalar</a></li><li data-type='method'><a href="Lore.Vector3f.html#.dot">dot</a></li><li data-type='method'><a href="Lore.Vector3f.html#.forward">forward</a></li><li data-type='method'><a href="Lore.Vector3f.html#.multiply">multiply</a></li><li data-type='method'><a href="Lore.Vector3f.html#.multiplyScalar">multiplyScalar</a></li><li data-type='method'><a href="Lore.Vector3f.html#.normalize">normalize</a></li><li data-type='method'><a href="Lore.Vector3f.html#.right">right</a></li><li data-type='method'><a href="Lore.Vector3f.html#.subtract">subtract</a></li><li data-type='method'><a href="Lore.Vector3f.html#.up">up</a></li><li data-type='method'><a href="Lore.Vector3f.html#add">add</a></li><li data-type='method'><a href="Lore.Vector3f.html#applyProjection">applyProjection</a></li><li data-type='method'><a href="Lore.Vector3f.html#applyQuaternion">applyQuaternion</a></li><li data-type='method'><a href="Lore.Vector3f.html#clone">clone</a></li><li data-type='method'><a href="Lore.Vector3f.html#copyFrom">copyFrom</a></li><li data-type='method'><a href="Lore.Vector3f.html#cross">cross</a></li><li data-type='method'><a href="Lore.Vector3f.html#distanceTo">distanceTo</a></li><li data-type='method'><a href="Lore.Vector3f.html#distanceToSq">distanceToSq</a></li><li data-type='method'><a href="Lore.Vector3f.html#divide">divide</a></li><li data-type='method'><a href="Lore.Vector3f.html#divideScalar">divideScalar</a></li><li data-type='method'><a href="Lore.Vector3f.html#dot">dot</a></li><li data-type='method'><a href="Lore.Vector3f.html#equals">equals</a></li><li data-type='method'><a href="Lore.Vector3f.html#getX">getX</a></li><li data-type='method'><a href="Lore.Vector3f.html#getY">getY</a></li><li data-type='method'><a href="Lore.Vector3f.html#getZ">getZ</a></li><li data-type='method'><a href="Lore.Vector3f.html#length">length</a></li><li data-type='method'><a href="Lore.Vector3f.html#lengthSq">lengthSq</a></li><li data-type='method'><a href="Lore.Vector3f.html#multiply">multiply</a></li><li data-type='method'><a href="Lore.Vector3f.html#multiplyScalar">multiplyScalar</a></li><li data-type='method'><a href="Lore.Vector3f.html#normalize">normalize</a></li><li data-type='method'><a href="Lore.Vector3f.html#project">project</a></li><li data-type='method'><a href="Lore.Vector3f.html#set">set</a></li><li data-type='method'><a href="Lore.Vector3f.html#setFromSphericalCoords">setFromSphericalCoords</a></li><li data-type='method'><a href="Lore.Vector3f.html#setLength">setLength</a></li><li data-type='method'><a href="Lore.Vector3f.html#setX">setX</a></li><li data-type='method'><a href="Lore.Vector3f.html#setY">setY</a></li><li data-type='method'><a href="Lore.Vector3f.html#setZ">setZ</a></li><li data-type='method'><a href="Lore.Vector3f.html#subtract">subtract</a></li><li data-type='method'><a href="Lore.Vector3f.html#toDirection">toDirection</a></li><li data-type='method'><a href="Lore.Vector3f.html#toString">toString</a></li><li data-type='method'><a href="Lore.Vector3f.html#unproject">unproject</a></li></ul></li></ul><h3>Global</h3><ul><li><a href="global.html#Lore">Lore</a></li></ul>
+</nav>
+
+<div id="main">
+    
+    <h1 class="page-title">Quaternion</h1>
+    
+
+    
+
+
+
+
+<section>
+
+<header>
+    
+        <h2>
+            <span class="ancestors"><a href="global.html#Lore">Lore</a>.</span>
+        
+        Quaternion
+        </h2>
+        
+            <div class="class-description"><p>A class representing a quaternion.</p></div>
+        
+    
+</header>
+
+<article>
+    <div class="container-overview">
+    
+        
+
+    
+    <h2>Constructor</h2>
+    
+
+    <h4 class="name" id="Quaternion"><span class="type-signature"></span>new Quaternion<span class="signature">(x, y, z, w)</span><span class="type-signature"></span></h4>
+
+    
+
+
+
+
+<dl class="details">
+
+    
+    <dt class="tag-source">Source:</dt>
+    <dd class="tag-source"><ul class="dummy"><li>
+        <a href="Math_Quaternion.js.html">Math/Quaternion.js</a>, <a href="Math_Quaternion.js.html#line6">line 6</a>
+    </li></ul></dd>
+    
+
+    
+
+    
+
+    
+
+    
+
+    
+
+    
+
+    
+
+    
+
+    
+
+    
+
+    
+
+    
+
+    
+
+    
+
+    
+</dl>
+
+
+
+    <h5 class="subsection-title">Properties:</h5>
+
+    
+
+<table class="props">
+    <thead>
+    <tr>
+        
+        <th>Name</th>
+        
+
+        <th>Type</th>
+
+        
+
+        
+
+        <th class="last">Description</th>
+    </tr>
+    </thead>
+
+    <tbody>
+    
+
+        <tr>
+            
+                <td class="name"><code>components</code></td>
+            
+
+            <td class="type">
+            
+                
+<span class="param-type">Float32Array</span>
+
+
+            
+            </td>
+
+            
+
+            
+
+            <td class="description last"><p>A typed array storing the components of this quaternion.</p></td>
+        </tr>
+
+    
+    </tbody>
+</table>
+
+
+
+
+
+
+<div class="description">
+    <p>Creates an instance of Quaternion.</p>
+</div>
+
+
+
+
+
+
+
+
+
+
+
+    <h5>Parameters:</h5>
+    
+
+<table class="params">
+    <thead>
+    <tr>
+        
+        <th>Name</th>
+        
+
+        <th>Type</th>
+
+        
+
+        
+
+        <th class="last">Description</th>
+    </tr>
+    </thead>
+
+    <tbody>
+    
+
+        <tr>
+            
+                <td class="name"><code>x</code></td>
+            
+
+            <td class="type">
+            
+                
+<span class="param-type">Number</span>
+
+
+            
+            </td>
+
+            
+
+            
+
+            <td class="description last"><p>The x component of the quaternion.</p></td>
+        </tr>
+
+    
+
+        <tr>
+            
+                <td class="name"><code>y</code></td>
+            
+
+            <td class="type">
+            
+                
+<span class="param-type">Number</span>
+
+
+            
+            </td>
+
+            
+
+            
+
+            <td class="description last"><p>The y component of the quaternion.</p></td>
+        </tr>
+
+    
+
+        <tr>
+            
+                <td class="name"><code>z</code></td>
+            
+
+            <td class="type">
+            
+                
+<span class="param-type">Number</span>
+
+
+            
+            </td>
+
+            
+
+            
+
+            <td class="description last"><p>The z component of the quaternion.</p></td>
+        </tr>
+
+    
+
+        <tr>
+            
+                <td class="name"><code>w</code></td>
+            
+
+            <td class="type">
+            
+                
+<span class="param-type">Number</span>
+
+
+            
+            </td>
+
+            
+
+            
+
+            <td class="description last"><p>The w component of the quaternion.</p></td>
+        </tr>
+
+    
+    </tbody>
+</table>
+
+
+
+
+
+
+
+
+
+
+
+
+
+
+
+
+    
+    </div>
+
+    
+
+    
+
+    
+
+     
+
+    
+
+    
+
+    
+        <h3 class="subsection-title">Methods</h3>
+
+        
+            
+
+    
+
+    <h4 class="name" id=".add"><span class="type-signature">(static) </span>add<span class="signature">(q, p)</span><span class="type-signature"> &rarr; {<a href="Lore.Quaternion.html">Lore.Quaternion</a>}</span></h4>
+
+    
+
+
+
+
+<dl class="details">
+
+    
+    <dt class="tag-source">Source:</dt>
+    <dd class="tag-source"><ul class="dummy"><li>
+        <a href="Math_Quaternion.js.html">Math/Quaternion.js</a>, <a href="Math_Quaternion.js.html#line643">line 643</a>
+    </li></ul></dd>
+    
+
+    
+
+    
+
+    
+
+    
+
+    
+
+    
+
+    
+
+    
+
+    
+
+    
+
+    
+
+    
+
+    
+
+    
+
+    
+</dl>
+
+
+
+
+
+<div class="description">
+    <p>Sum two quaternions.</p>
+</div>
+
+
+
+
+
+
+
+
+
+
+
+    <h5>Parameters:</h5>
+    
+
+<table class="params">
+    <thead>
+    <tr>
+        
+        <th>Name</th>
+        
+
+        <th>Type</th>
+
+        
+
+        
+
+        <th class="last">Description</th>
+    </tr>
+    </thead>
+
+    <tbody>
+    
+
+        <tr>
+            
+                <td class="name"><code>q</code></td>
+            
+
+            <td class="type">
+            
+                
+<span class="param-type"><a href="Lore.Quaternion.html">Lore.Quaternion</a></span>
+
+
+            
+            </td>
+
+            
+
+            
+
+            <td class="description last"><p>A quaternion.</p></td>
+        </tr>
+
+    
+
+        <tr>
+            
+                <td class="name"><code>p</code></td>
+            
+
+            <td class="type">
+            
+                
+<span class="param-type"><a href="Lore.Quaternion.html">Lore.Quaternion</a></span>
+
+
+            
+            </td>
+
+            
+
+            
+
+            <td class="description last"><p>A quaternion.</p></td>
+        </tr>
+
+    
+    </tbody>
+</table>
+
+
+
+
+
+
+
+
+
+
+
+
+
+
+<h5>Returns:</h5>
+
+        
+<div class="param-desc">
+    <p>The resulting quaternion.</p>
+</div>
+
+
+
+<dl class="param-type">
+    <dt>
+        Type
+    </dt>
+    <dd>
+        
+<span class="param-type"><a href="Lore.Quaternion.html">Lore.Quaternion</a></span>
+
+
+    </dd>
+</dl>
+
+    
+
+
+        
+            
+
+    
+
+    <h4 class="name" id=".conjugate"><span class="type-signature">(static) </span>conjugate<span class="signature">(q)</span><span class="type-signature"> &rarr; {<a href="Lore.Quaternion.html">Lore.Quaternion</a>}</span></h4>
+
+    
+
+
+
+
+<dl class="details">
+
+    
+    <dt class="tag-source">Source:</dt>
+    <dd class="tag-source"><ul class="dummy"><li>
+        <a href="Math_Quaternion.js.html">Math/Quaternion.js</a>, <a href="Math_Quaternion.js.html#line630">line 630</a>
+    </li></ul></dd>
+    
+
+    
+
+    
+
+    
+
+    
+
+    
+
+    
+
+    
+
+    
+
+    
+
+    
+
+    
+
+    
+
+    
+
+    
+
+    
+</dl>
+
+
+
+
+
+<div class="description">
+    <p>Conjugate (* -1) a quaternion.</p>
+</div>
+
+
+
+
+
+
+
+
+
+
+
+    <h5>Parameters:</h5>
+    
+
+<table class="params">
+    <thead>
+    <tr>
+        
+        <th>Name</th>
+        
+
+        <th>Type</th>
+
+        
+
+        
+
+        <th class="last">Description</th>
+    </tr>
+    </thead>
+
+    <tbody>
+    
+
+        <tr>
+            
+                <td class="name"><code>q</code></td>
+            
+
+            <td class="type">
+            
+                
+<span class="param-type"><a href="Lore.Quaternion.html">Lore.Quaternion</a></span>
+
+
+            
+            </td>
+
+            
+
+            
+
+            <td class="description last"><p>A quaternion.</p></td>
+        </tr>
+
+    
+    </tbody>
+</table>
+
+
+
+
+
+
+
+
+
+
+
+
+
+
+<h5>Returns:</h5>
+
+        
+<div class="param-desc">
+    <p>The resulting quaternion.</p>
+</div>
+
+
+
+<dl class="param-type">
+    <dt>
+        Type
+    </dt>
+    <dd>
+        
+<span class="param-type"><a href="Lore.Quaternion.html">Lore.Quaternion</a></span>
+
+
+    </dd>
+</dl>
+
+    
+
+
+        
+            
+
+    
+
+    <h4 class="name" id=".dot"><span class="type-signature">(static) </span>dot<span class="signature">(q, p)</span><span class="type-signature"> &rarr; {Number}</span></h4>
+
+    
+
+
+
+
+<dl class="details">
+
+    
+    <dt class="tag-source">Source:</dt>
+    <dd class="tag-source"><ul class="dummy"><li>
+        <a href="Math_Quaternion.js.html">Math/Quaternion.js</a>, <a href="Math_Quaternion.js.html#line551">line 551</a>
+    </li></ul></dd>
+    
+
+    
+
+    
+
+    
+
+    
+
+    
+
+    
+
+    
+
+    
+
+    
+
+    
+
+    
+
+    
+
+    
+
+    
+
+    
+</dl>
+
+
+
+
+
+<div class="description">
+    <p>Calculate the dot product of two quaternions.</p>
+</div>
+
+
+
+
+
+
+
+
+
+
+
+    <h5>Parameters:</h5>
+    
+
+<table class="params">
+    <thead>
+    <tr>
+        
+        <th>Name</th>
+        
+
+        <th>Type</th>
+
+        
+
+        
+
+        <th class="last">Description</th>
+    </tr>
+    </thead>
+
+    <tbody>
+    
+
+        <tr>
+            
+                <td class="name"><code>q</code></td>
+            
+
+            <td class="type">
+            
+                
+<span class="param-type"><a href="Lore.Quaternion.html">Lore.Quaternion</a></span>
+
+
+            
+            </td>
+
+            
+
+            
+
+            <td class="description last"><p>A quaternion.</p></td>
+        </tr>
+
+    
+
+        <tr>
+            
+                <td class="name"><code>p</code></td>
+            
+
+            <td class="type">
+            
+                
+<span class="param-type"><a href="Lore.Quaternion.html">Lore.Quaternion</a></span>
+
+
+            
+            </td>
+
+            
+
+            
+
+            <td class="description last"><p>A quaternion.</p></td>
+        </tr>
+
+    
+    </tbody>
+</table>
+
+
+
+
+
+
+
+
+
+
+
+
+
+
+<h5>Returns:</h5>
+
+        
+<div class="param-desc">
+    <p>The dot product.</p>
+</div>
+
+
+
+<dl class="param-type">
+    <dt>
+        Type
+    </dt>
+    <dd>
+        
+<span class="param-type">Number</span>
+
+
+    </dd>
+</dl>
+
+    
+
+
+        
+            
+
+    
+
+    <h4 class="name" id=".fromMatrix"><span class="type-signature">(static) </span>fromMatrix<span class="signature">(m)</span><span class="type-signature"> &rarr; {<a href="Lore.Quaternion.html">Lore.Quaternion</a>}</span></h4>
+
+    
+
+
+
+
+<dl class="details">
+
+    
+    <dt class="tag-source">Source:</dt>
+    <dd class="tag-source"><ul class="dummy"><li>
+        <a href="Math_Quaternion.js.html">Math/Quaternion.js</a>, <a href="Math_Quaternion.js.html#line672">line 672</a>
+    </li></ul></dd>
+    
+
+    
+
+    
+
+    
+
+    
+
+    
+
+    
+
+    
+
+    
+
+    
+
+    
+
+    
+
+    
+
+    
+
+    
+
+    
+</dl>
+
+
+
+
+
+<div class="description">
+    <p>Create a quaternion from a matrix.</p>
+</div>
+
+
+
+
+
+
+
+
+
+
+
+    <h5>Parameters:</h5>
+    
+
+<table class="params">
+    <thead>
+    <tr>
+        
+        <th>Name</th>
+        
+
+        <th>Type</th>
+
+        
+
+        
+
+        <th class="last">Description</th>
+    </tr>
+    </thead>
+
+    <tbody>
+    
+
+        <tr>
+            
+                <td class="name"><code>m</code></td>
+            
+
+            <td class="type">
+            
+                
+<span class="param-type"><a href="Lore.Matrix4f.html">Lore.Matrix4f</a></span>
+
+
+            
+            </td>
+
+            
+
+            
+
+            <td class="description last"><p>A matrix.</p></td>
+        </tr>
+
+    
+    </tbody>
+</table>
+
+
+
+
+
+
+
+
+
+
+
+
+
+
+<h5>Returns:</h5>
+
+        
+<div class="param-desc">
+    <p>The resulting quaternion.</p>
+</div>
+
+
+
+<dl class="param-type">
+    <dt>
+        Type
+    </dt>
+    <dd>
+        
+<span class="param-type"><a href="Lore.Quaternion.html">Lore.Quaternion</a></span>
+
+
+    </dd>
+</dl>
+
+    
+
+
+        
+            
+
+    
+
+    <h4 class="name" id=".inverse"><span class="type-signature">(static) </span>inverse<span class="signature">(q)</span><span class="type-signature"> &rarr; {<a href="Lore.Quaternion.html">Lore.Quaternion</a>}</span></h4>
+
+    
+
+
+
+
+<dl class="details">
+
+    
+    <dt class="tag-source">Source:</dt>
+    <dd class="tag-source"><ul class="dummy"><li>
+        <a href="Math_Quaternion.js.html">Math/Quaternion.js</a>, <a href="Math_Quaternion.js.html#line599">line 599</a>
+    </li></ul></dd>
+    
+
+    
+
+    
+
+    
+
+    
+
+    
+
+    
+
+    
+
+    
+
+    
+
+    
+
+    
+
+    
+
+    
+
+    
+
+    
+</dl>
+
+
+
+
+
+<div class="description">
+    <p>Inverse a quaternion.</p>
+</div>
+
+
+
+
+
+
+
+
+
+
+
+    <h5>Parameters:</h5>
+    
+
+<table class="params">
+    <thead>
+    <tr>
+        
+        <th>Name</th>
+        
+
+        <th>Type</th>
+
+        
+
+        
+
+        <th class="last">Description</th>
+    </tr>
+    </thead>
+
+    <tbody>
+    
+
+        <tr>
+            
+                <td class="name"><code>q</code></td>
+            
+
+            <td class="type">
+            
+                
+<span class="param-type"><a href="Lore.Quaternion.html">Lore.Quaternion</a></span>
+
+
+            
+            </td>
+
+            
+
+            
+
+            <td class="description last"><p>A quaternion.</p></td>
+        </tr>
+
+    
+    </tbody>
+</table>
+
+
+
+
+
+
+
+
+
+
+
+
+
+
+<h5>Returns:</h5>
+
+        
+<div class="param-desc">
+    <p>The resulting quaternion.</p>
+</div>
+
+
+
+<dl class="param-type">
+    <dt>
+        Type
+    </dt>
+    <dd>
+        
+<span class="param-type"><a href="Lore.Quaternion.html">Lore.Quaternion</a></span>
+
+
+    </dd>
+</dl>
+
+    
+
+
+        
+            
+
+    
+
+    <h4 class="name" id=".multiply"><span class="type-signature">(static) </span>multiply<span class="signature">(a, b)</span><span class="type-signature"> &rarr; {<a href="Lore.Quaternion.html">Lore.Quaternion</a>}</span></h4>
+
+    
+
+
+
+
+<dl class="details">
+
+    
+    <dt class="tag-source">Source:</dt>
+    <dd class="tag-source"><ul class="dummy"><li>
+        <a href="Math_Quaternion.js.html">Math/Quaternion.js</a>, <a href="Math_Quaternion.js.html#line566">line 566</a>
+    </li></ul></dd>
+    
+
+    
+
+    
+
+    
+
+    
+
+    
+
+    
+
+    
+
+    
+
+    
+
+    
+
+    
+
+    
+
+    
+
+    
+
+    
+</dl>
+
+
+
+
+
+<div class="description">
+    <p>Multiply (cross product) two quaternions.</p>
+</div>
+
+
+
+
+
+
+
+
+
+
+
+    <h5>Parameters:</h5>
+    
+
+<table class="params">
+    <thead>
+    <tr>
+        
+        <th>Name</th>
+        
+
+        <th>Type</th>
+
+        
+
+        
+
+        <th class="last">Description</th>
+    </tr>
+    </thead>
+
+    <tbody>
+    
+
+        <tr>
+            
+                <td class="name"><code>a</code></td>
+            
+
+            <td class="type">
+            
+                
+<span class="param-type"><a href="Lore.Quaternion.html">Lore.Quaternion</a></span>
+
+
+            
+            </td>
+
+            
+
+            
+
+            <td class="description last"><p>A quaternion.</p></td>
+        </tr>
+
+    
+
+        <tr>
+            
+                <td class="name"><code>b</code></td>
+            
+
+            <td class="type">
+            
+                
+<span class="param-type"><a href="Lore.Quaternion.html">Lore.Quaternion</a></span>
+
+
+            
+            </td>
+
+            
+
+            
+
+            <td class="description last"><p>A quaternion.</p></td>
+        </tr>
+
+    
+    </tbody>
+</table>
+
+
+
+
+
+
+
+
+
+
+
+
+
+
+<h5>Returns:</h5>
+
+        
+<div class="param-desc">
+    <p>The cross product quaternion.</p>
+</div>
+
+
+
+<dl class="param-type">
+    <dt>
+        Type
+    </dt>
+    <dd>
+        
+<span class="param-type"><a href="Lore.Quaternion.html">Lore.Quaternion</a></span>
+
+
+    </dd>
+</dl>
+
+    
+
+
+        
+            
+
+    
+
+    <h4 class="name" id=".multiplyScalar"><span class="type-signature">(static) </span>multiplyScalar<span class="signature">(q, s)</span><span class="type-signature"> &rarr; {<a href="Lore.Quaternion.html">Lore.Quaternion</a>}</span></h4>
+
+    
+
+
+
+
+<dl class="details">
+
+    
+    <dt class="tag-source">Source:</dt>
+    <dd class="tag-source"><ul class="dummy"><li>
+        <a href="Math_Quaternion.js.html">Math/Quaternion.js</a>, <a href="Math_Quaternion.js.html#line587">line 587</a>
+    </li></ul></dd>
+    
+
+    
+
+    
+
+    
+
+    
+
+    
+
+    
+
+    
+
+    
+
+    
+
+    
+
+    
+
+    
+
+    
+
+    
+
+    
+</dl>
+
+
+
+
+
+<div class="description">
+    <p>Multiplies a quaternion with a scalar.</p>
+</div>
+
+
+
+
+
+
+
+
+
+
+
+    <h5>Parameters:</h5>
+    
+
+<table class="params">
+    <thead>
+    <tr>
+        
+        <th>Name</th>
+        
+
+        <th>Type</th>
+
+        
+
+        
+
+        <th class="last">Description</th>
+    </tr>
+    </thead>
+
+    <tbody>
+    
+
+        <tr>
+            
+                <td class="name"><code>q</code></td>
+            
+
+            <td class="type">
+            
+                
+<span class="param-type"><a href="Lore.Quaternion.html">Lore.Quaternion</a></span>
+
+
+            
+            </td>
+
+            
+
+            
+
+            <td class="description last"><p>A quaternion.</p></td>
+        </tr>
+
+    
+
+        <tr>
+            
+                <td class="name"><code>s</code></td>
+            
+
+            <td class="type">
+            
+                
+<span class="param-type">Number</span>
+
+
+            
+            </td>
+
+            
+
+            
+
+            <td class="description last"><p>A scalar.</p></td>
+        </tr>
+
+    
+    </tbody>
+</table>
+
+
+
+
+
+
+
+
+
+
+
+
+
+
+<h5>Returns:</h5>
+
+        
+<div class="param-desc">
+    <p>The resulting quaternion.</p>
+</div>
+
+
+
+<dl class="param-type">
+    <dt>
+        Type
+    </dt>
+    <dd>
+        
+<span class="param-type"><a href="Lore.Quaternion.html">Lore.Quaternion</a></span>
+
+
+    </dd>
+</dl>
+
+    
+
+
+        
+            
+
+    
+
+    <h4 class="name" id=".normalize"><span class="type-signature">(static) </span>normalize<span class="signature">(q)</span><span class="type-signature"> &rarr; {<a href="Lore.Quaternion.html">Lore.Quaternion</a>}</span></h4>
+
+    
+
+
+
+
+<dl class="details">
+
+    
+    <dt class="tag-source">Source:</dt>
+    <dd class="tag-source"><ul class="dummy"><li>
+        <a href="Math_Quaternion.js.html">Math/Quaternion.js</a>, <a href="Math_Quaternion.js.html#line611">line 611</a>
+    </li></ul></dd>
+    
+
+    
+
+    
+
+    
+
+    
+
+    
+
+    
+
+    
+
+    
+
+    
+
+    
+
+    
+
+    
+
+    
+
+    
+
+    
+</dl>
+
+
+
+
+
+<div class="description">
+    <p>Normalize a quaternion.</p>
+</div>
+
+
+
+
+
+
+
+
+
+
+
+    <h5>Parameters:</h5>
+    
+
+<table class="params">
+    <thead>
+    <tr>
+        
+        <th>Name</th>
+        
+
+        <th>Type</th>
+
+        
+
+        
+
+        <th class="last">Description</th>
+    </tr>
+    </thead>
+
+    <tbody>
+    
+
+        <tr>
+            
+                <td class="name"><code>q</code></td>
+            
+
+            <td class="type">
+            
+                
+<span class="param-type"><a href="Lore.Quaternion.html">Lore.Quaternion</a></span>
+
+
+            
+            </td>
+
+            
+
+            
+
+            <td class="description last"><p>A quaternion.</p></td>
+        </tr>
+
+    
+    </tbody>
+</table>
+
+
+
+
+
+
+
+
+
+
+
+
+
+
+<h5>Returns:</h5>
+
+        
+<div class="param-desc">
+    <p>The resulting quaternion.</p>
+</div>
+
+
+
+<dl class="param-type">
+    <dt>
+        Type
+    </dt>
+    <dd>
+        
+<span class="param-type"><a href="Lore.Quaternion.html">Lore.Quaternion</a></span>
+
+
+    </dd>
+</dl>
+
+    
+
+
+        
+            
+
+    
+
+    <h4 class="name" id=".slerp"><span class="type-signature">(static) </span>slerp<span class="signature">(q, p, t)</span><span class="type-signature"> &rarr; {<a href="Lore.Quaternion.html">Lore.Quaternion</a>}</span></h4>
+
+    
+
+
+
+
+<dl class="details">
+
+    
+    <dt class="tag-source">Source:</dt>
+    <dd class="tag-source"><ul class="dummy"><li>
+        <a href="Math_Quaternion.js.html">Math/Quaternion.js</a>, <a href="Math_Quaternion.js.html#line687">line 687</a>
+    </li></ul></dd>
+    
+
+    
+
+    
+
+    
+
+    
+
+    
+
+    
+
+    
+
+    
+
+    
+
+    
+
+    
+
+    
+
+    
+
+    
+
+    
+</dl>
+
+
+
+
+
+<div class="description">
+    <p>Interpolate between two quaternions (t is between 0 and 1).</p>
+</div>
+
+
+
+
+
+
+
+
+
+
+
+    <h5>Parameters:</h5>
+    
+
+<table class="params">
+    <thead>
+    <tr>
+        
+        <th>Name</th>
+        
+
+        <th>Type</th>
+
+        
+
+        
+
+        <th class="last">Description</th>
+    </tr>
+    </thead>
+
+    <tbody>
+    
+
+        <tr>
+            
+                <td class="name"><code>q</code></td>
+            
+
+            <td class="type">
+            
+                
+<span class="param-type"><a href="Lore.Quaternion.html">Lore.Quaternion</a></span>
+
+
+            
+            </td>
+
+            
+
+            
+
+            <td class="description last"><p>The source quaternion.</p></td>
+        </tr>
+
+    
+
+        <tr>
+            
+                <td class="name"><code>p</code></td>
+            
+
+            <td class="type">
+            
+                
+<span class="param-type"><a href="Lore.Quaternion.html">Lore.Quaternion</a></span>
+
+
+            
+            </td>
+
+            
+
+            
+
+            <td class="description last"><p>The target quaternion.</p></td>
+        </tr>
+
+    
+
+        <tr>
+            
+                <td class="name"><code>t</code></td>
+            
+
+            <td class="type">
+            
+                
+<span class="param-type">Number</span>
+
+
+            
+            </td>
+
+            
+
+            
+
+            <td class="description last"><p>The interpolation value / percentage (between 0 an 1).</p></td>
+        </tr>
+
+    
+    </tbody>
+</table>
+
+
+
+
+
+
+
+
+
+
+
+
+
+
+<h5>Returns:</h5>
+
+        
+<div class="param-desc">
+    <p>The resulting quaternion.</p>
+</div>
+
+
+
+<dl class="param-type">
+    <dt>
+        Type
+    </dt>
+    <dd>
+        
+<span class="param-type"><a href="Lore.Quaternion.html">Lore.Quaternion</a></span>
+
+
+    </dd>
+</dl>
+
+    
+
+
+        
+            
+
+    
+
+    <h4 class="name" id=".subtract"><span class="type-signature">(static) </span>subtract<span class="signature">(q, p)</span><span class="type-signature"> &rarr; {<a href="Lore.Quaternion.html">Lore.Quaternion</a>}</span></h4>
+
+    
+
+
+
+
+<dl class="details">
+
+    
+    <dt class="tag-source">Source:</dt>
+    <dd class="tag-source"><ul class="dummy"><li>
+        <a href="Math_Quaternion.js.html">Math/Quaternion.js</a>, <a href="Math_Quaternion.js.html#line658">line 658</a>
+    </li></ul></dd>
+    
+
+    
+
+    
+
+    
+
+    
+
+    
+
+    
+
+    
+
+    
+
+    
+
+    
+
+    
+
+    
+
+    
+
+    
+
+    
+</dl>
+
+
+
+
+
+<div class="description">
+    <p>Subtract a quaternion from another (q - p).</p>
+</div>
+
+
+
+
+
+
+
+
+
+
+
+    <h5>Parameters:</h5>
+    
+
+<table class="params">
+    <thead>
+    <tr>
+        
+        <th>Name</th>
+        
+
+        <th>Type</th>
+
+        
+
+        
+
+        <th class="last">Description</th>
+    </tr>
+    </thead>
+
+    <tbody>
+    
+
+        <tr>
+            
+                <td class="name"><code>q</code></td>
+            
+
+            <td class="type">
+            
+                
+<span class="param-type"><a href="Lore.Quaternion.html">Lore.Quaternion</a></span>
+
+
+            
+            </td>
+
+            
+
+            
+
+            <td class="description last"><p>A quaternion.</p></td>
+        </tr>
+
+    
+
+        <tr>
+            
+                <td class="name"><code>p</code></td>
+            
+
+            <td class="type">
+            
+                
+<span class="param-type"><a href="Lore.Quaternion.html">Lore.Quaternion</a></span>
+
+
+            
+            </td>
+
+            
+
+            
+
+            <td class="description last"><p>A quaternion.</p></td>
+        </tr>
+
+    
+    </tbody>
+</table>
+
+
+
+
+
+
+
+
+
+
+
+
+
+
+<h5>Returns:</h5>
+
+        
+<div class="param-desc">
+    <p>The resulting quaternion.</p>
+</div>
+
+
+
+<dl class="param-type">
+    <dt>
+        Type
+    </dt>
+    <dd>
+        
+<span class="param-type"><a href="Lore.Quaternion.html">Lore.Quaternion</a></span>
+
+
+    </dd>
+</dl>
+
+    
+
+
+        
+            
+
+    
+
+    <h4 class="name" id="add"><span class="type-signature"></span>add<span class="signature">(q)</span><span class="type-signature"> &rarr; {<a href="Lore.Quaternion.html">Lore.Quaternion</a>}</span></h4>
+
+    
+
+
+
+
+<dl class="details">
+
+    
+    <dt class="tag-source">Source:</dt>
+    <dd class="tag-source"><ul class="dummy"><li>
+        <a href="Math_Quaternion.js.html">Math/Quaternion.js</a>, <a href="Math_Quaternion.js.html#line347">line 347</a>
+    </li></ul></dd>
+    
+
+    
+
+    
+
+    
+
+    
+
+    
+
+    
+
+    
+
+    
+
+    
+
+    
+
+    
+
+    
+
+    
+
+    
+
+    
+</dl>
+
+
+
+
+
+<div class="description">
+    <p>Add another quaternion to this one.</p>
+</div>
+
+
+
+
+
+
+
+
+
+
+
+    <h5>Parameters:</h5>
+    
+
+<table class="params">
+    <thead>
+    <tr>
+        
+        <th>Name</th>
+        
+
+        <th>Type</th>
+
+        
+
+        
+
+        <th class="last">Description</th>
+    </tr>
+    </thead>
+
+    <tbody>
+    
+
+        <tr>
+            
+                <td class="name"><code>q</code></td>
+            
+
+            <td class="type">
+            
+                
+<span class="param-type"><a href="Lore.Quaternion.html">Lore.Quaternion</a></span>
+
+
+            
+            </td>
+
+            
+
+            
+
+            <td class="description last"><p>A quaternion.</p></td>
+        </tr>
+
+    
+    </tbody>
+</table>
+
+
+
+
+
+
+
+
+
+
+
+
+
+
+<h5>Returns:</h5>
+
+        
+<div class="param-desc">
+    <p>Returns itself.</p>
+</div>
+
+
+
+<dl class="param-type">
+    <dt>
+        Type
+    </dt>
+    <dd>
+        
+<span class="param-type"><a href="Lore.Quaternion.html">Lore.Quaternion</a></span>
+
+
+    </dd>
+</dl>
+
+    
+
+
+        
+            
+
+    
+
+    <h4 class="name" id="clone"><span class="type-signature"></span>clone<span class="signature">()</span><span class="type-signature"> &rarr; {<a href="Lore.Quaternion.html">Lore.Quaternion</a>}</span></h4>
+
+    
+
+
+
+
+<dl class="details">
+
+    
+    <dt class="tag-source">Source:</dt>
+    <dd class="tag-source"><ul class="dummy"><li>
+        <a href="Math_Quaternion.js.html">Math/Quaternion.js</a>, <a href="Math_Quaternion.js.html#line515">line 515</a>
+    </li></ul></dd>
+    
+
+    
+
+    
+
+    
+
+    
+
+    
+
+    
+
+    
+
+    
+
+    
+
+    
+
+    
+
+    
+
+    
+
+    
+
+    
+</dl>
+
+
+
+
+
+<div class="description">
+    <p>Clone this quaternion.</p>
+</div>
+
+
+
+
+
+
+
+
+
+
+
+
+
+
+
+
+
+
+
+
+
+
+
+<h5>Returns:</h5>
+
+        
+<div class="param-desc">
+    <p>A clone of this quaternion.</p>
+</div>
+
+
+
+<dl class="param-type">
+    <dt>
+        Type
+    </dt>
+    <dd>
+        
+<span class="param-type"><a href="Lore.Quaternion.html">Lore.Quaternion</a></span>
+
+
+    </dd>
+</dl>
+
+    
+
+
+        
+            
+
+    
+
+    <h4 class="name" id="conjugate"><span class="type-signature"></span>conjugate<span class="signature">()</span><span class="type-signature"> &rarr; {<a href="Lore.Quaternion.html">Lore.Quaternion</a>}</span></h4>
+
+    
+
+
+
+
+<dl class="details">
+
+    
+    <dt class="tag-source">Source:</dt>
+    <dd class="tag-source"><ul class="dummy"><li>
+        <a href="Math_Quaternion.js.html">Math/Quaternion.js</a>, <a href="Math_Quaternion.js.html#line331">line 331</a>
+    </li></ul></dd>
+    
+
+    
+
+    
+
+    
+
+    
+
+    
+
+    
+
+    
+
+    
+
+    
+
+    
+
+    
+
+    
+
+    
+
+    
+
+    
+</dl>
+
+
+
+
+
+<div class="description">
+    <p>Conjugate (* -1) this quaternion.</p>
+</div>
+
+
+
+
+
+
+
+
+
+
+
+
+
+
+
+
+
+
+
+
+
+
+
+<h5>Returns:</h5>
+
+        
+<div class="param-desc">
+    <p>Returns itself.</p>
+</div>
+
+
+
+<dl class="param-type">
+    <dt>
+        Type
+    </dt>
+    <dd>
+        
+<span class="param-type"><a href="Lore.Quaternion.html">Lore.Quaternion</a></span>
+
+
+    </dd>
+</dl>
+
+    
+
+
+        
+            
+
+    
+
+    <h4 class="name" id="dot"><span class="type-signature"></span>dot<span class="signature">(q)</span><span class="type-signature"> &rarr; {Number}</span></h4>
+
+    
+
+
+
+
+<dl class="details">
+
+    
+    <dt class="tag-source">Source:</dt>
+    <dd class="tag-source"><ul class="dummy"><li>
+        <a href="Math_Quaternion.js.html">Math/Quaternion.js</a>, <a href="Math_Quaternion.js.html#line258">line 258</a>
+    </li></ul></dd>
+    
+
+    
+
+    
+
+    
+
+    
+
+    
+
+    
+
+    
+
+    
+
+    
+
+    
+
+    
+
+    
+
+    
+
+    
+
+    
+</dl>
+
+
+
+
+
+<div class="description">
+    <p>Get the dot product of this and another quaternion.</p>
+</div>
+
+
+
+
+
+
+
+
+
+
+
+    <h5>Parameters:</h5>
+    
+
+<table class="params">
+    <thead>
+    <tr>
+        
+        <th>Name</th>
+        
+
+        <th>Type</th>
+
+        
+
+        
+
+        <th class="last">Description</th>
+    </tr>
+    </thead>
+
+    <tbody>
+    
+
+        <tr>
+            
+                <td class="name"><code>q</code></td>
+            
+
+            <td class="type">
+            
+                
+<span class="param-type"><a href="Lore.Quaternion.html">Lore.Quaternion</a></span>
+
+
+            
+            </td>
+
+            
+
+            
+
+            <td class="description last"><p>A quaternion.</p></td>
+        </tr>
+
+    
+    </tbody>
+</table>
+
+
+
+
+
+
+
+
+
+
+
+
+
+
+<h5>Returns:</h5>
+
+        
+<div class="param-desc">
+    <p>The dot product.</p>
+</div>
+
+
+
+<dl class="param-type">
+    <dt>
+        Type
+    </dt>
+    <dd>
+        
+<span class="param-type">Number</span>
+
+
+    </dd>
+</dl>
+
+    
+
+
+        
+            
+
+    
+
+    <h4 class="name" id="equals"><span class="type-signature"></span>equals<span class="signature">(q)</span><span class="type-signature"> &rarr; {Boolean}</span></h4>
+
+    
+
+
+
+
+<dl class="details">
+
+    
+    <dt class="tag-source">Source:</dt>
+    <dd class="tag-source"><ul class="dummy"><li>
+        <a href="Math_Quaternion.js.html">Math/Quaternion.js</a>, <a href="Math_Quaternion.js.html#line526">line 526</a>
+    </li></ul></dd>
+    
+
+    
+
+    
+
+    
+
+    
+
+    
+
+    
+
+    
+
+    
+
+    
+
+    
+
+    
+
+    
+
+    
+
+    
+
+    
+</dl>
+
+
+
+
+
+<div class="description">
+    <p>Checks whether the entries of this quaternion match another one.</p>
+</div>
+
+
+
+
+
+
+
+
+
+
+
+    <h5>Parameters:</h5>
+    
+
+<table class="params">
+    <thead>
+    <tr>
+        
+        <th>Name</th>
+        
+
+        <th>Type</th>
+
+        
+
+        
+
+        <th class="last">Description</th>
+    </tr>
+    </thead>
+
+    <tbody>
+    
+
+        <tr>
+            
+                <td class="name"><code>q</code></td>
+            
+
+            <td class="type">
+            
+                
+<span class="param-type"><a href="Lore.Quaternion.html">Lore.Quaternion</a></span>
+
+
+            
+            </td>
+
+            
+
+            
+
+            <td class="description last"><p>A quaternion.</p></td>
+        </tr>
+
+    
+    </tbody>
+</table>
+
+
+
+
+
+
+
+
+
+
+
+
+
+
+<h5>Returns:</h5>
+
+        
+<div class="param-desc">
+    <p>A boolean representing whether the entries of the two quaternions match.</p>
+</div>
+
+
+
+<dl class="param-type">
+    <dt>
+        Type
+    </dt>
+    <dd>
+        
+<span class="param-type">Boolean</span>
+
+
+    </dd>
+</dl>
+
+    
+
+
+        
+            
+
+    
+
+    <h4 class="name" id="getW"><span class="type-signature"></span>getW<span class="signature">()</span><span class="type-signature"> &rarr; {Number}</span></h4>
+
+    
+
+
+
+
+<dl class="details">
+
+    
+    <dt class="tag-source">Source:</dt>
+    <dd class="tag-source"><ul class="dummy"><li>
+        <a href="Math_Quaternion.js.html">Math/Quaternion.js</a>, <a href="Math_Quaternion.js.html#line61">line 61</a>
+    </li></ul></dd>
+    
+
+    
+
+    
+
+    
+
+    
+
+    
+
+    
+
+    
+
+    
+
+    
+
+    
+
+    
+
+    
+
+    
+
+    
+
+    
+</dl>
+
+
+
+
+
+<div class="description">
+    <p>Get the w component of this quaternion.</p>
+</div>
+
+
+
+
+
+
+
+
+
+
+
+
+
+
+
+
+
+
+
+
+
+
+
+<h5>Returns:</h5>
+
+        
+<div class="param-desc">
+    <p>The w component of this quaternion.</p>
+</div>
+
+
+
+<dl class="param-type">
+    <dt>
+        Type
+    </dt>
+    <dd>
+        
+<span class="param-type">Number</span>
+
+
+    </dd>
+</dl>
+
+    
+
+
+        
+            
+
+    
+
+    <h4 class="name" id="getX"><span class="type-signature"></span>getX<span class="signature">()</span><span class="type-signature"> &rarr; {Number}</span></h4>
+
+    
+
+
+
+
+<dl class="details">
+
+    
+    <dt class="tag-source">Source:</dt>
+    <dd class="tag-source"><ul class="dummy"><li>
+        <a href="Math_Quaternion.js.html">Math/Quaternion.js</a>, <a href="Math_Quaternion.js.html#line34">line 34</a>
+    </li></ul></dd>
+    
+
+    
+
+    
+
+    
+
+    
+
+    
+
+    
+
+    
+
+    
+
+    
+
+    
+
+    
+
+    
+
+    
+
+    
+
+    
+</dl>
+
+
+
+
+
+<div class="description">
+    <p>Get the x component of this quaternion.</p>
+</div>
+
+
+
+
+
+
+
+
+
+
+
+
+
+
+
+
+
+
+
+
+
+
+
+<h5>Returns:</h5>
+
+        
+<div class="param-desc">
+    <p>The x component of this quaternion.</p>
+</div>
+
+
+
+<dl class="param-type">
+    <dt>
+        Type
+    </dt>
+    <dd>
+        
+<span class="param-type">Number</span>
+
+
+    </dd>
+</dl>
+
+    
+
+
+        
+            
+
+    
+
+    <h4 class="name" id="getY"><span class="type-signature"></span>getY<span class="signature">()</span><span class="type-signature"> &rarr; {Number}</span></h4>
+
+    
+
+
+
+
+<dl class="details">
+
+    
+    <dt class="tag-source">Source:</dt>
+    <dd class="tag-source"><ul class="dummy"><li>
+        <a href="Math_Quaternion.js.html">Math/Quaternion.js</a>, <a href="Math_Quaternion.js.html#line43">line 43</a>
+    </li></ul></dd>
+    
+
+    
+
+    
+
+    
+
+    
+
+    
+
+    
+
+    
+
+    
+
+    
+
+    
+
+    
+
+    
+
+    
+
+    
+
+    
+</dl>
+
+
+
+
+
+<div class="description">
+    <p>Get the y component of this quaternion.</p>
+</div>
+
+
+
+
+
+
+
+
+
+
+
+
+
+
+
+
+
+
+
+
+
+
+
+<h5>Returns:</h5>
+
+        
+<div class="param-desc">
+    <p>The y component of this quaternion.</p>
+</div>
+
+
+
+<dl class="param-type">
+    <dt>
+        Type
+    </dt>
+    <dd>
+        
+<span class="param-type">Number</span>
+
+
+    </dd>
+</dl>
+
+    
+
+
+        
+            
+
+    
+
+    <h4 class="name" id="getZ"><span class="type-signature"></span>getZ<span class="signature">()</span><span class="type-signature"> &rarr; {Number}</span></h4>
+
+    
+
+
+
+
+<dl class="details">
+
+    
+    <dt class="tag-source">Source:</dt>
+    <dd class="tag-source"><ul class="dummy"><li>
+        <a href="Math_Quaternion.js.html">Math/Quaternion.js</a>, <a href="Math_Quaternion.js.html#line52">line 52</a>
+    </li></ul></dd>
+    
+
+    
+
+    
+
+    
+
+    
+
+    
+
+    
+
+    
+
+    
+
+    
+
+    
+
+    
+
+    
+
+    
+
+    
+
+    
+</dl>
+
+
+
+
+
+<div class="description">
+    <p>Get the z component of this quaternion.</p>
+</div>
+
+
+
+
+
+
+
+
+
+
+
+
+
+
+
+
+
+
+
+
+
+
+
+<h5>Returns:</h5>
+
+        
+<div class="param-desc">
+    <p>The z component of this quaternion.</p>
+</div>
+
+
+
+<dl class="param-type">
+    <dt>
+        Type
+    </dt>
+    <dd>
+        
+<span class="param-type">Number</span>
+
+
+    </dd>
+</dl>
+
+    
+
+
+        
+            
+
+    
+
+    <h4 class="name" id="inverse"><span class="type-signature"></span>inverse<span class="signature">()</span><span class="type-signature"> &rarr; {<a href="Lore.Quaternion.html">Lore.Quaternion</a>}</span></h4>
+
+    
+
+
+
+
+<dl class="details">
+
+    
+    <dt class="tag-source">Source:</dt>
+    <dd class="tag-source"><ul class="dummy"><li>
+        <a href="Math_Quaternion.js.html">Math/Quaternion.js</a>, <a href="Math_Quaternion.js.html#line224">line 224</a>
+    </li></ul></dd>
+    
+
+    
+
+    
+
+    
+
+    
+
+    
+
+    
+
+    
+
+    
+
+    
+
+    
+
+    
+
+    
+
+    
+
+    
+
+    
+</dl>
+
+
+
+
+
+<div class="description">
+    <p>Get the inverse of this quaternion.</p>
+</div>
+
+
+
+
+
+
+
+
+
+
+
+
+
+
+
+
+
+
+
+
+
+
+
+<h5>Returns:</h5>
+
+        
+<div class="param-desc">
+    <p>Returns itself.</p>
+</div>
+
+
+
+<dl class="param-type">
+    <dt>
+        Type
+    </dt>
+    <dd>
+        
+<span class="param-type"><a href="Lore.Quaternion.html">Lore.Quaternion</a></span>
+
+
+    </dd>
+</dl>
+
+    
+
+
+        
+            
+
+    
+
+    <h4 class="name" id="length"><span class="type-signature"></span>length<span class="signature">()</span><span class="type-signature"> &rarr; {Number}</span></h4>
+
+    
+
+
+
+
+<dl class="details">
+
+    
+    <dt class="tag-source">Source:</dt>
+    <dd class="tag-source"><ul class="dummy"><li>
+        <a href="Math_Quaternion.js.html">Math/Quaternion.js</a>, <a href="Math_Quaternion.js.html#line215">line 215</a>
+    </li></ul></dd>
+    
+
+    
+
+    
+
+    
+
+    
+
+    
+
+    
+
+    
+
+    
+
+    
+
+    
+
+    
+
+    
+
+    
+
+    
+
+    
+</dl>
+
+
+
+
+
+<div class="description">
+    <p>Get the length of this quaternion.</p>
+</div>
+
+
+
+
+
+
+
+
+
+
+
+
+
+
+
+
+
+
+
+
+
+
+
+<h5>Returns:</h5>
+
+        
+<div class="param-desc">
+    <p>The length.</p>
+</div>
+
+
+
+<dl class="param-type">
+    <dt>
+        Type
+    </dt>
+    <dd>
+        
+<span class="param-type">Number</span>
+
+
+    </dd>
+</dl>
+
+    
+
+
+        
+            
+
+    
+
+    <h4 class="name" id="lengthSq"><span class="type-signature"></span>lengthSq<span class="signature">()</span><span class="type-signature"> &rarr; {Number}</span></h4>
+
+    
+
+
+
+
+<dl class="details">
+
+    
+    <dt class="tag-source">Source:</dt>
+    <dd class="tag-source"><ul class="dummy"><li>
+        <a href="Math_Quaternion.js.html">Math/Quaternion.js</a>, <a href="Math_Quaternion.js.html#line203">line 203</a>
+    </li></ul></dd>
+    
+
+    
+
+    
+
+    
+
+    
+
+    
+
+    
+
+    
+
+    
+
+    
+
+    
+
+    
+
+    
+
+    
+
+    
+
+    
+</dl>
+
+
+
+
+
+<div class="description">
+    <p>Get the square length of the quaternion.</p>
+</div>
+
+
+
+
+
+
+
+
+
+
+
+
+
+
+
+
+
+
+
+
+
+
+
+<h5>Returns:</h5>
+
+        
+<div class="param-desc">
+    <p>The square of the length.</p>
+</div>
+
+
+
+<dl class="param-type">
+    <dt>
+        Type
+    </dt>
+    <dd>
+        
+<span class="param-type">Number</span>
+
+
+    </dd>
+</dl>
+
+    
+
+
+        
+            
+
+    
+
+    <h4 class="name" id="lookAt"><span class="type-signature"></span>lookAt<span class="signature">(source, dest, up)</span><span class="type-signature"> &rarr; {<a href="Lore.Quaternion.html">Lore.Quaternion</a>}</span></h4>
+
+    
+
+
+
+
+<dl class="details">
+
+    
+    <dt class="tag-source">Source:</dt>
+    <dd class="tag-source"><ul class="dummy"><li>
+        <a href="Math_Quaternion.js.html">Math/Quaternion.js</a>, <a href="Math_Quaternion.js.html#line192">line 192</a>
+    </li></ul></dd>
+    
+
+    
+
+    
+
+    
+
+    
+
+    
+
+    
+
+    
+
+    
+
+    
+
+    
+
+    
+
+    
+
+    
+
+    
+
+    
+</dl>
+
+
+
+
+
+<div class="description">
+    <p>Set the quaternion based facing in a destionation direction.</p>
+</div>
+
+
+
+
+
+
+
+
+
+
+
+    <h5>Parameters:</h5>
+    
+
+<table class="params">
+    <thead>
+    <tr>
+        
+        <th>Name</th>
+        
+
+        <th>Type</th>
+
+        
+
+        
+
+        <th class="last">Description</th>
+    </tr>
+    </thead>
+
+    <tbody>
+    
+
+        <tr>
+            
+                <td class="name"><code>source</code></td>
+            
+
+            <td class="type">
+            
+                
+<span class="param-type"><a href="Lore.Vector3f.html">Lore.Vector3f</a></span>
+
+
+            
+            </td>
+
+            
+
+            
+
+            <td class="description last"><p>The source vector (the position).</p></td>
+        </tr>
+
+    
+
+        <tr>
+            
+                <td class="name"><code>dest</code></td>
+            
+
+            <td class="type">
+            
+                
+<span class="param-type"><a href="Lore.Vector3f.html">Lore.Vector3f</a></span>
+
+
+            
+            </td>
+
+            
+
+            
+
+            <td class="description last"><p>The destination vector.</p></td>
+        </tr>
+
+    
+
+        <tr>
+            
+                <td class="name"><code>up</code></td>
+            
+
+            <td class="type">
+            
+                
+<span class="param-type"><a href="Lore.Vector3f.html">Lore.Vector3f</a></span>
+
+
+            
+            </td>
+
+            
+
+            
+
+            <td class="description last"><p>The up vector of the source.</p></td>
+        </tr>
+
+    
+    </tbody>
+</table>
+
+
+
+
+
+
+
+
+
+
+
+
+
+
+<h5>Returns:</h5>
+
+        
+<div class="param-desc">
+    <p>Returns itself.</p>
+</div>
+
+
+
+<dl class="param-type">
+    <dt>
+        Type
+    </dt>
+    <dd>
+        
+<span class="param-type"><a href="Lore.Quaternion.html">Lore.Quaternion</a></span>
+
+
+    </dd>
+</dl>
+
+    
+
+
+        
+            
+
+    
+
+    <h4 class="name" id="multiplyA"><span class="type-signature"></span>multiplyA<span class="signature">(b)</span><span class="type-signature"> &rarr; {<a href="Lore.Quaternion.html">Lore.Quaternion</a>}</span></h4>
+
+    
+
+
+
+
+<dl class="details">
+
+    
+    <dt class="tag-source">Source:</dt>
+    <dd class="tag-source"><ul class="dummy"><li>
+        <a href="Math_Quaternion.js.html">Math/Quaternion.js</a>, <a href="Math_Quaternion.js.html#line271">line 271</a>
+    </li></ul></dd>
+    
+
+    
+
+    
+
+    
+
+    
+
+    
+
+    
+
+    
+
+    
+
+    
+
+    
+
+    
+
+    
+
+    
+
+    
+
+    
+</dl>
+
+
+
+
+
+<div class="description">
+    <p>Multiply this quaternion with another (a * b).</p>
+</div>
+
+
+
+
+
+
+
+
+
+
+
+    <h5>Parameters:</h5>
+    
+
+<table class="params">
+    <thead>
+    <tr>
+        
+        <th>Name</th>
+        
+
+        <th>Type</th>
+
+        
+
+        
+
+        <th class="last">Description</th>
+    </tr>
+    </thead>
+
+    <tbody>
+    
+
+        <tr>
+            
+                <td class="name"><code>b</code></td>
+            
+
+            <td class="type">
+            
+                
+<span class="param-type"><a href="Lore.Quaternion.html">Lore.Quaternion</a></span>
+
+
+            
+            </td>
+
+            
+
+            
+
+            <td class="description last"><p>Another quaternion.</p></td>
+        </tr>
+
+    
+    </tbody>
+</table>
+
+
+
+
+
+
+
+
+
+
+
+
+
+
+<h5>Returns:</h5>
+
+        
+<div class="param-desc">
+    <p>Returns itself.</p>
+</div>
+
+
+
+<dl class="param-type">
+    <dt>
+        Type
+    </dt>
+    <dd>
+        
+<span class="param-type"><a href="Lore.Quaternion.html">Lore.Quaternion</a></span>
+
+
+    </dd>
+</dl>
+
+    
+
+
+        
+            
+
+    
+
+    <h4 class="name" id="multiplyB"><span class="type-signature"></span>multiplyB<span class="signature">(a)</span><span class="type-signature"> &rarr; {<a href="Lore.Quaternion.html">Lore.Quaternion</a>}</span></h4>
+
+    
+
+
+
+
+<dl class="details">
+
+    
+    <dt class="tag-source">Source:</dt>
+    <dd class="tag-source"><ul class="dummy"><li>
+        <a href="Math_Quaternion.js.html">Math/Quaternion.js</a>, <a href="Math_Quaternion.js.html#line294">line 294</a>
+    </li></ul></dd>
+    
+
+    
+
+    
+
+    
+
+    
+
+    
+
+    
+
+    
+
+    
+
+    
+
+    
+
+    
+
+    
+
+    
+
+    
+
+    
+</dl>
+
+
+
+
+
+<div class="description">
+    <p>Multiply another with this quaternion (a * b).</p>
+</div>
+
+
+
+
+
+
+
+
+
+
+
+    <h5>Parameters:</h5>
+    
+
+<table class="params">
+    <thead>
+    <tr>
+        
+        <th>Name</th>
+        
+
+        <th>Type</th>
+
+        
+
+        
+
+        <th class="last">Description</th>
+    </tr>
+    </thead>
+
+    <tbody>
+    
+
+        <tr>
+            
+                <td class="name"><code>a</code></td>
+            
+
+            <td class="type">
+            
+                
+<span class="param-type"><a href="Lore.Quaternion.html">Lore.Quaternion</a></span>
+
+
+            
+            </td>
+
+            
+
+            
+
+            <td class="description last"><p>Another quaternion.</p></td>
+        </tr>
+
+    
+    </tbody>
+</table>
+
+
+
+
+
+
+
+
+
+
+
+
+
+
+<h5>Returns:</h5>
+
+        
+<div class="param-desc">
+    <p>Returns itself.</p>
+</div>
+
+
+
+<dl class="param-type">
+    <dt>
+        Type
+    </dt>
+    <dd>
+        
+<span class="param-type"><a href="Lore.Quaternion.html">Lore.Quaternion</a></span>
+
+
+    </dd>
+</dl>
+
+    
+
+
+        
+            
+
+    
+
+    <h4 class="name" id="multiplyScalar"><span class="type-signature"></span>multiplyScalar<span class="signature">(s)</span><span class="type-signature"> &rarr; {<a href="Lore.Quaternion.html">Lore.Quaternion</a>}</span></h4>
+
+    
+
+
+
+
+<dl class="details">
+
+    
+    <dt class="tag-source">Source:</dt>
+    <dd class="tag-source"><ul class="dummy"><li>
+        <a href="Math_Quaternion.js.html">Math/Quaternion.js</a>, <a href="Math_Quaternion.js.html#line317">line 317</a>
+    </li></ul></dd>
+    
+
+    
+
+    
+
+    
+
+    
+
+    
+
+    
+
+    
+
+    
+
+    
+
+    
+
+    
+
+    
+
+    
+
+    
+
+    
+</dl>
+
+
+
+
+
+<div class="description">
+    <p>Multiply this quaternion with a scalar.</p>
+</div>
+
+
+
+
+
+
+
+
+
+
+
+    <h5>Parameters:</h5>
+    
+
+<table class="params">
+    <thead>
+    <tr>
+        
+        <th>Name</th>
+        
+
+        <th>Type</th>
+
+        
+
+        
+
+        <th class="last">Description</th>
+    </tr>
+    </thead>
+
+    <tbody>
+    
+
+        <tr>
+            
+                <td class="name"><code>s</code></td>
+            
+
+            <td class="type">
+            
+                
+<span class="param-type">Number</span>
+
+
+            
+            </td>
+
+            
+
+            
+
+            <td class="description last"><p>A scalar.</p></td>
+        </tr>
+
+    
+    </tbody>
+</table>
+
+
+
+
+
+
+
+
+
+
+
+
+
+
+<h5>Returns:</h5>
+
+        
+<div class="param-desc">
+    <p>Returns itself.</p>
+</div>
+
+
+
+<dl class="param-type">
+    <dt>
+        Type
+    </dt>
+    <dd>
+        
+<span class="param-type"><a href="Lore.Quaternion.html">Lore.Quaternion</a></span>
+
+
+    </dd>
+</dl>
+
+    
+
+
+        
+            
+
+    
+
+    <h4 class="name" id="normalize"><span class="type-signature"></span>normalize<span class="signature">()</span><span class="type-signature"> &rarr; {<a href="Lore.Quaternion.html">Lore.Quaternion</a>}</span></h4>
+
+    
+
+
+
+
+<dl class="details">
+
+    
+    <dt class="tag-source">Source:</dt>
+    <dd class="tag-source"><ul class="dummy"><li>
+        <a href="Math_Quaternion.js.html">Math/Quaternion.js</a>, <a href="Math_Quaternion.js.html#line233">line 233</a>
+    </li></ul></dd>
+    
+
+    
+
+    
+
+    
+
+    
+
+    
+
+    
+
+    
+
+    
+
+    
+
+    
+
+    
+
+    
+
+    
+
+    
+
+    
+</dl>
+
+
+
+
+
+<div class="description">
+    <p>Normalizes this quaternion.</p>
+</div>
+
+
+
+
+
+
+
+
+
+
+
+
+
+
+
+
+
+
+
+
+
+
+
+<h5>Returns:</h5>
+
+        
+<div class="param-desc">
+    <p>Returns itself.</p>
+</div>
+
+
+
+<dl class="param-type">
+    <dt>
+        Type
+    </dt>
+    <dd>
+        
+<span class="param-type"><a href="Lore.Quaternion.html">Lore.Quaternion</a></span>
+
+
+    </dd>
+</dl>
+
+    
+
+
+        
+            
+
+    
+
+    <h4 class="name" id="rotateX"><span class="type-signature"></span>rotateX<span class="signature">(angle)</span><span class="type-signature"> &rarr; {<a href="Lore.Quaternion.html">Lore.Quaternion</a>}</span></h4>
+
+    
+
+
+
+
+<dl class="details">
+
+    
+    <dt class="tag-source">Source:</dt>
+    <dd class="tag-source"><ul class="dummy"><li>
+        <a href="Math_Quaternion.js.html">Math/Quaternion.js</a>, <a href="Math_Quaternion.js.html#line377">line 377</a>
+    </li></ul></dd>
+    
+
+    
+
+    
+
+    
+
+    
+
+    
+
+    
+
+    
+
+    
+
+    
+
+    
+
+    
+
+    
+
+    
+
+    
+
+    
+</dl>
+
+
+
+
+
+<div class="description">
+    <p>Rotate this quaternion around the x axis.</p>
+</div>
+
+
+
+
+
+
+
+
+
+
+
+    <h5>Parameters:</h5>
+    
+
+<table class="params">
+    <thead>
+    <tr>
+        
+        <th>Name</th>
+        
+
+        <th>Type</th>
+
+        
+
+        
+
+        <th class="last">Description</th>
+    </tr>
+    </thead>
+
+    <tbody>
+    
+
+        <tr>
+            
+                <td class="name"><code>angle</code></td>
+            
+
+            <td class="type">
+            
+                
+<span class="param-type">Number</span>
+
+
+            
+            </td>
+
+            
+
+            
+
+            <td class="description last"><p>An angle in radians.</p></td>
+        </tr>
+
+    
+    </tbody>
+</table>
+
+
+
+
+
+
+
+
+
+
+
+
+
+
+<h5>Returns:</h5>
+
+        
+<div class="param-desc">
+    <p>Returns itself.</p>
+</div>
+
+
+
+<dl class="param-type">
+    <dt>
+        Type
+    </dt>
+    <dd>
+        
+<span class="param-type"><a href="Lore.Quaternion.html">Lore.Quaternion</a></span>
+
+
+    </dd>
+</dl>
+
+    
+
+
+        
+            
+
+    
+
+    <h4 class="name" id="rotateY"><span class="type-signature"></span>rotateY<span class="signature">(angle)</span><span class="type-signature"> &rarr; {<a href="Lore.Quaternion.html">Lore.Quaternion</a>}</span></h4>
+
+    
+
+
+
+
+<dl class="details">
+
+    
+    <dt class="tag-source">Source:</dt>
+    <dd class="tag-source"><ul class="dummy"><li>
+        <a href="Math_Quaternion.js.html">Math/Quaternion.js</a>, <a href="Math_Quaternion.js.html#line390">line 390</a>
+    </li></ul></dd>
+    
+
+    
+
+    
+
+    
+
+    
+
+    
+
+    
+
+    
+
+    
+
+    
+
+    
+
+    
+
+    
+
+    
+
+    
+
+    
+</dl>
+
+
+
+
+
+<div class="description">
+    <p>Rotate this quaternion around the y axis.</p>
+</div>
+
+
+
+
+
+
+
+
+
+
+
+    <h5>Parameters:</h5>
+    
+
+<table class="params">
+    <thead>
+    <tr>
+        
+        <th>Name</th>
+        
+
+        <th>Type</th>
+
+        
+
+        
+
+        <th class="last">Description</th>
+    </tr>
+    </thead>
+
+    <tbody>
+    
+
+        <tr>
+            
+                <td class="name"><code>angle</code></td>
+            
+
+            <td class="type">
+            
+                
+<span class="param-type">Number</span>
+
+
+            
+            </td>
+
+            
+
+            
+
+            <td class="description last"><p>An angle in radians.</p></td>
+        </tr>
+
+    
+    </tbody>
+</table>
+
+
+
+
+
+
+
+
+
+
+
+
+
+
+<h5>Returns:</h5>
+
+        
+<div class="param-desc">
+    <p>Returns itself.</p>
+</div>
+
+
+
+<dl class="param-type">
+    <dt>
+        Type
+    </dt>
+    <dd>
+        
+<span class="param-type"><a href="Lore.Quaternion.html">Lore.Quaternion</a></span>
+
+
+    </dd>
+</dl>
+
+    
+
+
+        
+            
+
+    
+
+    <h4 class="name" id="rotateZ"><span class="type-signature"></span>rotateZ<span class="signature">(angle)</span><span class="type-signature"> &rarr; {<a href="Lore.Quaternion.html">Lore.Quaternion</a>}</span></h4>
+
+    
+
+
+
+
+<dl class="details">
+
+    
+    <dt class="tag-source">Source:</dt>
+    <dd class="tag-source"><ul class="dummy"><li>
+        <a href="Math_Quaternion.js.html">Math/Quaternion.js</a>, <a href="Math_Quaternion.js.html#line403">line 403</a>
+    </li></ul></dd>
+    
+
+    
+
+    
+
+    
+
+    
+
+    
+
+    
+
+    
+
+    
+
+    
+
+    
+
+    
+
+    
+
+    
+
+    
+
+    
+</dl>
+
+
+
+
+
+<div class="description">
+    <p>Rotate this quaternion around the y axis.</p>
+</div>
+
+
+
+
+
+
+
+
+
+
+
+    <h5>Parameters:</h5>
+    
+
+<table class="params">
+    <thead>
+    <tr>
+        
+        <th>Name</th>
+        
+
+        <th>Type</th>
+
+        
+
+        
+
+        <th class="last">Description</th>
+    </tr>
+    </thead>
+
+    <tbody>
+    
+
+        <tr>
+            
+                <td class="name"><code>angle</code></td>
+            
+
+            <td class="type">
+            
+                
+<span class="param-type">Number</span>
+
+
+            
+            </td>
+
+            
+
+            
+
+            <td class="description last"><p>An angle in radians.</p></td>
+        </tr>
+
+    
+    </tbody>
+</table>
+
+
+
+
+
+
+
+
+
+
+
+
+
+
+<h5>Returns:</h5>
+
+        
+<div class="param-desc">
+    <p>Returns itself.</p>
+</div>
+
+
+
+<dl class="param-type">
+    <dt>
+        Type
+    </dt>
+    <dd>
+        
+<span class="param-type"><a href="Lore.Quaternion.html">Lore.Quaternion</a></span>
+
+
+    </dd>
+</dl>
+
+    
+
+
+        
+            
+
+    
+
+    <h4 class="name" id="set"><span class="type-signature"></span>set<span class="signature">(x, y, z, w)</span><span class="type-signature"> &rarr; {<a href="Lore.Quaternion.html">Lore.Quaternion</a>}</span></h4>
+
+    
+
+
+
+
+<dl class="details">
+
+    
+    <dt class="tag-source">Source:</dt>
+    <dd class="tag-source"><ul class="dummy"><li>
+        <a href="Math_Quaternion.js.html">Math/Quaternion.js</a>, <a href="Math_Quaternion.js.html#line75">line 75</a>
+    </li></ul></dd>
+    
+
+    
+
+    
+
+    
+
+    
+
+    
+
+    
+
+    
+
+    
+
+    
+
+    
+
+    
+
+    
+
+    
+
+    
+
+    
+</dl>
+
+
+
+
+
+<div class="description">
+    <p>Set the components of this quaternion.</p>
+</div>
+
+
+
+
+
+
+
+
+
+
+
+    <h5>Parameters:</h5>
+    
+
+<table class="params">
+    <thead>
+    <tr>
+        
+        <th>Name</th>
+        
+
+        <th>Type</th>
+
+        
+
+        
+
+        <th class="last">Description</th>
+    </tr>
+    </thead>
+
+    <tbody>
+    
+
+        <tr>
+            
+                <td class="name"><code>x</code></td>
+            
+
+            <td class="type">
+            
+                
+<span class="param-type">Number</span>
+
+
+            
+            </td>
+
+            
+
+            
+
+            <td class="description last"><p>The x component of this quaternion.</p></td>
+        </tr>
+
+    
+
+        <tr>
+            
+                <td class="name"><code>y</code></td>
+            
+
+            <td class="type">
+            
+                
+<span class="param-type">Number</span>
+
+
+            
+            </td>
+
+            
+
+            
+
+            <td class="description last"><p>The y component of this quaternion.</p></td>
+        </tr>
+
+    
+
+        <tr>
+            
+                <td class="name"><code>z</code></td>
+            
+
+            <td class="type">
+            
+                
+<span class="param-type">Number</span>
+
+
+            
+            </td>
+
+            
+
+            
+
+            <td class="description last"><p>The z component of this quaternion.</p></td>
+        </tr>
+
+    
+
+        <tr>
+            
+                <td class="name"><code>w</code></td>
+            
+
+            <td class="type">
+            
+                
+<span class="param-type">Number</span>
+
+
+            
+            </td>
+
+            
+
+            
+
+            <td class="description last"><p>The w component of this quaternion.</p></td>
+        </tr>
+
+    
+    </tbody>
+</table>
+
+
+
+
+
+
+
+
+
+
+
+
+
+
+<h5>Returns:</h5>
+
+        
+<div class="param-desc">
+    <p>Returns itself.</p>
+</div>
+
+
+
+<dl class="param-type">
+    <dt>
+        Type
+    </dt>
+    <dd>
+        
+<span class="param-type"><a href="Lore.Quaternion.html">Lore.Quaternion</a></span>
+
+
+    </dd>
+</dl>
+
+    
+
+
+        
+            
+
+    
+
+    <h4 class="name" id="setFromAxisAngle"><span class="type-signature"></span>setFromAxisAngle<span class="signature">(axis, angle)</span><span class="type-signature"> &rarr; {<a href="Lore.Quaternion.html">Lore.Quaternion</a>}</span></h4>
+
+    
+
+
+
+
+<dl class="details">
+
+    
+    <dt class="tag-source">Source:</dt>
+    <dd class="tag-source"><ul class="dummy"><li>
+        <a href="Math_Quaternion.js.html">Math/Quaternion.js</a>, <a href="Math_Quaternion.js.html#line139">line 139</a>
+    </li></ul></dd>
+    
+
+    
+
+    
+
+    
+
+    
+
+    
+
+    
+
+    
+
+    
+
+    
+
+    
+
+    
+
+    
+
+    
+
+    
+
+    
+</dl>
+
+
+
+
+
+<div class="description">
+    <p>Sets the quaternion from the axis angle representation.</p>
+</div>
+
+
+
+
+
+
+
+
+
+
+
+    <h5>Parameters:</h5>
+    
+
+<table class="params">
+    <thead>
+    <tr>
+        
+        <th>Name</th>
+        
+
+        <th>Type</th>
+
+        
+
+        
+
+        <th class="last">Description</th>
+    </tr>
+    </thead>
+
+    <tbody>
+    
+
+        <tr>
+            
+                <td class="name"><code>axis</code></td>
+            
+
+            <td class="type">
+            
+                
+<span class="param-type"><a href="Lore.Vector3f.html">Lore.Vector3f</a></span>
+
+
+            
+            </td>
+
+            
+
+            
+
+            <td class="description last"><p>The axis component.</p></td>
+        </tr>
+
+    
+
+        <tr>
+            
+                <td class="name"><code>angle</code></td>
+            
+
+            <td class="type">
+            
+                
+<span class="param-type">Number</span>
+
+
+            
+            </td>
+
+            
+
+            
+
+            <td class="description last"><p>The angle component.</p></td>
+        </tr>
+
+    
+    </tbody>
+</table>
+
+
+
+
+
+
+
+
+
+
+
+
+
+
+<h5>Returns:</h5>
+
+        
+<div class="param-desc">
+    <p>Returns itself.</p>
+</div>
+
+
+
+<dl class="param-type">
+    <dt>
+        Type
+    </dt>
+    <dd>
+        
+<span class="param-type"><a href="Lore.Quaternion.html">Lore.Quaternion</a></span>
+
+
+    </dd>
+</dl>
+
+    
+
+
+        
+            
+
+    
+
+    <h4 class="name" id="setFromMatrix"><span class="type-signature"></span>setFromMatrix<span class="signature">(m)</span><span class="type-signature"> &rarr; {<a href="Lore.Quaternion.html">Lore.Quaternion</a>}</span></h4>
+
+    
+
+
+
+
+<dl class="details">
+
+    
+    <dt class="tag-source">Source:</dt>
+    <dd class="tag-source"><ul class="dummy"><li>
+        <a href="Math_Quaternion.js.html">Math/Quaternion.js</a>, <a href="Math_Quaternion.js.html#line464">line 464</a>
+    </li></ul></dd>
+    
+
+    
+
+    
+
+    
+
+    
+
+    
+
+    
+
+    
+
+    
+
+    
+
+    
+
+    
+
+    
+
+    
+
+    
+
+    
+</dl>
+
+
+
+
+
+<div class="description">
+    <p>Set this quaternion from a (rotation) matrix.</p>
+</div>
+
+
+
+
+
+
+
+
+
+
+
+    <h5>Parameters:</h5>
+    
+
+<table class="params">
+    <thead>
+    <tr>
+        
+        <th>Name</th>
+        
+
+        <th>Type</th>
+
+        
+
+        
+
+        <th class="last">Description</th>
+    </tr>
+    </thead>
+
+    <tbody>
+    
+
+        <tr>
+            
+                <td class="name"><code>m</code></td>
+            
+
+            <td class="type">
+            
+                
+<span class="param-type"><a href="Lore.Matrix4f.html">Lore.Matrix4f</a></span>
+
+
+            
+            </td>
+
+            
+
+            
+
+            <td class="description last"></td>
+        </tr>
+
+    
+    </tbody>
+</table>
+
+
+
+
+
+
+
+
+
+
+
+
+
+
+<h5>Returns:</h5>
+
+        
+<div class="param-desc">
+    <p>Returns itself.</p>
+</div>
+
+
+
+<dl class="param-type">
+    <dt>
+        Type
+    </dt>
+    <dd>
+        
+<span class="param-type"><a href="Lore.Quaternion.html">Lore.Quaternion</a></span>
+
+
+    </dd>
+</dl>
+
+    
+
+
+        
+            
+
+    
+
+    <h4 class="name" id="setFromUnitVectors"><span class="type-signature"></span>setFromUnitVectors<span class="signature">(from, to)</span><span class="type-signature"> &rarr; {<a href="Lore.Quaternion.html">Lore.Quaternion</a>}</span></h4>
+
+    
+
+
+
+
+<dl class="details">
+
+    
+    <dt class="tag-source">Source:</dt>
+    <dd class="tag-source"><ul class="dummy"><li>
+        <a href="Math_Quaternion.js.html">Math/Quaternion.js</a>, <a href="Math_Quaternion.js.html#line163">line 163</a>
+    </li></ul></dd>
+    
+
+    
+
+    
+
+    
+
+    
+
+    
+
+    
+
+    
+
+    
+
+    
+
+    
+
+    
+
+    
+
+    
+
+    
+
+    
+</dl>
+
+
+
+
+
+<div class="description">
+    <p>Sets the quaternion from unit vectors.</p>
+</div>
+
+
+
+
+
+
+
+
+
+
+
+    <h5>Parameters:</h5>
+    
+
+<table class="params">
+    <thead>
+    <tr>
+        
+        <th>Name</th>
+        
+
+        <th>Type</th>
+
+        
+
+        
+
+        <th class="last">Description</th>
+    </tr>
+    </thead>
+
+    <tbody>
+    
+
+        <tr>
+            
+                <td class="name"><code>from</code></td>
+            
+
+            <td class="type">
+            
+                
+<span class="param-type"><a href="Lore.Vector3f.html">Lore.Vector3f</a></span>
+
+
+            
+            </td>
+
+            
+
+            
+
+            <td class="description last"><p>The from vector.</p></td>
+        </tr>
+
+    
+
+        <tr>
+            
+                <td class="name"><code>to</code></td>
+            
+
+            <td class="type">
+            
+                
+<span class="param-type"><a href="Lore.Vector3f.html">Lore.Vector3f</a></span>
+
+
+            
+            </td>
+
+            
+
+            
+
+            <td class="description last"><p>The to vector.</p></td>
+        </tr>
+
+    
+    </tbody>
+</table>
+
+
+
+
+
+
+
+
+
+
+
+
+
+
+<h5>Returns:</h5>
+
+        
+<div class="param-desc">
+    <p>Returns itself.</p>
+</div>
+
+
+
+<dl class="param-type">
+    <dt>
+        Type
+    </dt>
+    <dd>
+        
+<span class="param-type"><a href="Lore.Quaternion.html">Lore.Quaternion</a></span>
+
+
+    </dd>
+</dl>
+
+    
+
+
+        
+            
+
+    
+
+    <h4 class="name" id="setW"><span class="type-signature"></span>setW<span class="signature">(w)</span><span class="type-signature"> &rarr; {<a href="Lore.Quaternion.html">Lore.Quaternion</a>}</span></h4>
+
+    
+
+
+
+
+<dl class="details">
+
+    
+    <dt class="tag-source">Source:</dt>
+    <dd class="tag-source"><ul class="dummy"><li>
+        <a href="Math_Quaternion.js.html">Math/Quaternion.js</a>, <a href="Math_Quaternion.js.html#line126">line 126</a>
+    </li></ul></dd>
+    
+
+    
+
+    
+
+    
+
+    
+
+    
+
+    
+
+    
+
+    
+
+    
+
+    
+
+    
+
+    
+
+    
+
+    
+
+    
+</dl>
+
+
+
+
+
+<div class="description">
+    <p>Set the w component of this quaternion.</p>
+</div>
+
+
+
+
+
+
+
+
+
+
+
+    <h5>Parameters:</h5>
+    
+
+<table class="params">
+    <thead>
+    <tr>
+        
+        <th>Name</th>
+        
+
+        <th>Type</th>
+
+        
+
+        
+
+        <th class="last">Description</th>
+    </tr>
+    </thead>
+
+    <tbody>
+    
+
+        <tr>
+            
+                <td class="name"><code>w</code></td>
+            
+
+            <td class="type">
+            
+                
+<span class="param-type">Number</span>
+
+
+            
+            </td>
+
+            
+
+            
+
+            <td class="description last"><p>The w component of this quaternion.</p></td>
+        </tr>
+
+    
+    </tbody>
+</table>
+
+
+
+
+
+
+
+
+
+
+
+
+
+
+<h5>Returns:</h5>
+
+        
+<div class="param-desc">
+    <p>Returns itself.</p>
+</div>
+
+
+
+<dl class="param-type">
+    <dt>
+        Type
+    </dt>
+    <dd>
+        
+<span class="param-type"><a href="Lore.Quaternion.html">Lore.Quaternion</a></span>
+
+
+    </dd>
+</dl>
+
+    
+
+
+        
+            
+
+    
+
+    <h4 class="name" id="setX"><span class="type-signature"></span>setX<span class="signature">(x)</span><span class="type-signature"> &rarr; {Quaternion}</span></h4>
+
+    
+
+
+
+
+<dl class="details">
+
+    
+    <dt class="tag-source">Source:</dt>
+    <dd class="tag-source"><ul class="dummy"><li>
+        <a href="Math_Quaternion.js.html">Math/Quaternion.js</a>, <a href="Math_Quaternion.js.html#line90">line 90</a>
+    </li></ul></dd>
+    
+
+    
+
+    
+
+    
+
+    
+
+    
+
+    
+
+    
+
+    
+
+    
+
+    
+
+    
+
+    
+
+    
+
+    
+
+    
+</dl>
+
+
+
+
+
+<div class="description">
+    <p>Set the x component of this quaternion.</p>
+</div>
+
+
+
+
+
+
+
+
+
+
+
+    <h5>Parameters:</h5>
+    
+
+<table class="params">
+    <thead>
+    <tr>
+        
+        <th>Name</th>
+        
+
+        <th>Type</th>
+
+        
+
+        
+
+        <th class="last">Description</th>
+    </tr>
+    </thead>
+
+    <tbody>
+    
+
+        <tr>
+            
+                <td class="name"><code>x</code></td>
+            
+
+            <td class="type">
+            
+                
+<span class="param-type">Number</span>
+
+
+            
+            </td>
+
+            
+
+            
+
+            <td class="description last"><p>The x component of this quaternion.</p></td>
+        </tr>
+
+    
+    </tbody>
+</table>
+
+
+
+
+
+
+
+
+
+
+
+
+
+
+<h5>Returns:</h5>
+
+        
+<div class="param-desc">
+    <p>Returns itself.</p>
+</div>
+
+
+
+<dl class="param-type">
+    <dt>
+        Type
+    </dt>
+    <dd>
+        
+<span class="param-type">Quaternion</span>
+
+
+    </dd>
+</dl>
+
+    
+
+
+        
+            
+
+    
+
+    <h4 class="name" id="setY"><span class="type-signature"></span>setY<span class="signature">(y)</span><span class="type-signature"> &rarr; {<a href="Lore.Quaternion.html">Lore.Quaternion</a>}</span></h4>
+
+    
+
+
+
+
+<dl class="details">
+
+    
+    <dt class="tag-source">Source:</dt>
+    <dd class="tag-source"><ul class="dummy"><li>
+        <a href="Math_Quaternion.js.html">Math/Quaternion.js</a>, <a href="Math_Quaternion.js.html#line102">line 102</a>
+    </li></ul></dd>
+    
+
+    
+
+    
+
+    
+
+    
+
+    
+
+    
+
+    
+
+    
+
+    
+
+    
+
+    
+
+    
+
+    
+
+    
+
+    
+</dl>
+
+
+
+
+
+<div class="description">
+    <p>Set the y component of this quaternion.</p>
+</div>
+
+
+
+
+
+
+
+
+
+
+
+    <h5>Parameters:</h5>
+    
+
+<table class="params">
+    <thead>
+    <tr>
+        
+        <th>Name</th>
+        
+
+        <th>Type</th>
+
+        
+
+        
+
+        <th class="last">Description</th>
+    </tr>
+    </thead>
+
+    <tbody>
+    
+
+        <tr>
+            
+                <td class="name"><code>y</code></td>
+            
+
+            <td class="type">
+            
+                
+<span class="param-type">Number</span>
+
+
+            
+            </td>
+
+            
+
+            
+
+            <td class="description last"><p>The y component of this quaternion.</p></td>
+        </tr>
+
+    
+    </tbody>
+</table>
+
+
+
+
+
+
+
+
+
+
+
+
+
+
+<h5>Returns:</h5>
+
+        
+<div class="param-desc">
+    <p>Returns itself.</p>
+</div>
+
+
+
+<dl class="param-type">
+    <dt>
+        Type
+    </dt>
+    <dd>
+        
+<span class="param-type"><a href="Lore.Quaternion.html">Lore.Quaternion</a></span>
+
+
+    </dd>
+</dl>
+
+    
+
+
+        
+            
+
+    
+
+    <h4 class="name" id="setZ"><span class="type-signature"></span>setZ<span class="signature">(z)</span><span class="type-signature"> &rarr; {<a href="Lore.Quaternion.html">Lore.Quaternion</a>}</span></h4>
+
+    
+
+
+
+
+<dl class="details">
+
+    
+    <dt class="tag-source">Source:</dt>
+    <dd class="tag-source"><ul class="dummy"><li>
+        <a href="Math_Quaternion.js.html">Math/Quaternion.js</a>, <a href="Math_Quaternion.js.html#line114">line 114</a>
+    </li></ul></dd>
+    
+
+    
+
+    
+
+    
+
+    
+
+    
+
+    
+
+    
+
+    
+
+    
+
+    
+
+    
+
+    
+
+    
+
+    
+
+    
+</dl>
+
+
+
+
+
+<div class="description">
+    <p>Set the z component of this quaternion.</p>
+</div>
+
+
+
+
+
+
+
+
+
+
+
+    <h5>Parameters:</h5>
+    
+
+<table class="params">
+    <thead>
+    <tr>
+        
+        <th>Name</th>
+        
+
+        <th>Type</th>
+
+        
+
+        
+
+        <th class="last">Description</th>
+    </tr>
+    </thead>
+
+    <tbody>
+    
+
+        <tr>
+            
+                <td class="name"><code>z</code></td>
+            
+
+            <td class="type">
+            
+                
+<span class="param-type">Number</span>
+
+
+            
+            </td>
+
+            
+
+            
+
+            <td class="description last"><p>The z component of this quaternion.</p></td>
+        </tr>
+
+    
+    </tbody>
+</table>
+
+
+
+
+
+
+
+
+
+
+
+
+
+
+<h5>Returns:</h5>
+
+        
+<div class="param-desc">
+    <p>Returns itself.</p>
+</div>
+
+
+
+<dl class="param-type">
+    <dt>
+        Type
+    </dt>
+    <dd>
+        
+<span class="param-type"><a href="Lore.Quaternion.html">Lore.Quaternion</a></span>
+
+
+    </dd>
+</dl>
+
+    
+
+
+        
+            
+
+    
+
+    <h4 class="name" id="subtract"><span class="type-signature"></span>subtract<span class="signature">(q)</span><span class="type-signature"> &rarr; {<a href="Lore.Quaternion.html">Lore.Quaternion</a>}</span></h4>
+
+    
+
+
+
+
+<dl class="details">
+
+    
+    <dt class="tag-source">Source:</dt>
+    <dd class="tag-source"><ul class="dummy"><li>
+        <a href="Math_Quaternion.js.html">Math/Quaternion.js</a>, <a href="Math_Quaternion.js.html#line362">line 362</a>
+    </li></ul></dd>
+    
+
+    
+
+    
+
+    
+
+    
+
+    
+
+    
+
+    
+
+    
+
+    
+
+    
+
+    
+
+    
+
+    
+
+    
+
+    
+</dl>
+
+
+
+
+
+<div class="description">
+    <p>Subtract another quaternion from this one.</p>
+</div>
+
+
+
+
+
+
+
+
+
+
+
+    <h5>Parameters:</h5>
+    
+
+<table class="params">
+    <thead>
+    <tr>
+        
+        <th>Name</th>
+        
+
+        <th>Type</th>
+
+        
+
+        
+
+        <th class="last">Description</th>
+    </tr>
+    </thead>
+
+    <tbody>
+    
+
+        <tr>
+            
+                <td class="name"><code>q</code></td>
+            
+
+            <td class="type">
+            
+                
+<span class="param-type"><a href="Lore.Quaternion.html">Lore.Quaternion</a></span>
+
+
+            
+            </td>
+
+            
+
+            
+
+            <td class="description last"><p>A quaternion.</p></td>
+        </tr>
+
+    
+    </tbody>
+</table>
+
+
+
+
+
+
+
+
+
+
+
+
+
+
+<h5>Returns:</h5>
+
+        
+<div class="param-desc">
+    <p>Returns itself.</p>
+</div>
+
+
+
+<dl class="param-type">
+    <dt>
+        Type
+    </dt>
+    <dd>
+        
+<span class="param-type"><a href="Lore.Quaternion.html">Lore.Quaternion</a></span>
+
+
+    </dd>
+</dl>
+
+    
+
+
+        
+            
+
+    
+
+    <h4 class="name" id="toRotationMatrix"><span class="type-signature"></span>toRotationMatrix<span class="signature">()</span><span class="type-signature"> &rarr; {<a href="Lore.Matrix4f.html">Lore.Matrix4f</a>}</span></h4>
+
+    
+
+
+
+
+<dl class="details">
+
+    
+    <dt class="tag-source">Source:</dt>
+    <dd class="tag-source"><ul class="dummy"><li>
+        <a href="Math_Quaternion.js.html">Math/Quaternion.js</a>, <a href="Math_Quaternion.js.html#line425">line 425</a>
+    </li></ul></dd>
+    
+
+    
+
+    
+
+    
+
+    
+
+    
+
+    
+
+    
+
+    
+
+    
+
+    
+
+    
+
+    
+
+    
+
+    
+
+    
+</dl>
+
+
+
+
+
+<div class="description">
+    <p>Create a rotation matrix from this quaternion.</p>
+</div>
+
+
+
+
+
+
+
+
+
+
+
+
+
+
+
+
+
+
+
+
+
+
+
+<h5>Returns:</h5>
+
+        
+<div class="param-desc">
+    <p>A rotation matrix representation of this quaternion.</p>
+</div>
+
+
+
+<dl class="param-type">
+    <dt>
+        Type
+    </dt>
+    <dd>
+        
+<span class="param-type"><a href="Lore.Matrix4f.html">Lore.Matrix4f</a></span>
+
+
+    </dd>
+</dl>
+
+    
+
+
+        
+            
+
+    
+
+    <h4 class="name" id="toString"><span class="type-signature"></span>toString<span class="signature">()</span><span class="type-signature"> &rarr; {String}</span></h4>
+
+    
+
+
+
+
+<dl class="details">
+
+    
+    <dt class="tag-source">Source:</dt>
+    <dd class="tag-source"><ul class="dummy"><li>
+        <a href="Math_Quaternion.js.html">Math/Quaternion.js</a>, <a href="Math_Quaternion.js.html#line538">line 538</a>
+    </li></ul></dd>
+    
+
+    
+
+    
+
+    
+
+    
+
+    
+
+    
+
+    
+
+    
+
+    
+
+    
+
+    
+
+    
+
+    
+
+    
+
+    
+</dl>
+
+
+
+
+
+<div class="description">
+    <p>Returns a string representation of this quaternion.</p>
+</div>
+
+
+
+
+
+
+
+
+
+
+
+
+
+
+
+
+
+
+
+
+
+
+
+<h5>Returns:</h5>
+
+        
+<div class="param-desc">
+    <p>A string representing this quaternion.</p>
+</div>
+
+
+
+<dl class="param-type">
+    <dt>
+        Type
+    </dt>
+    <dd>
+        
+<span class="param-type">String</span>
+
+
+    </dd>
+</dl>
+
+    
+
+
+        
+    
+
+    
+
+    
+</article>
+
+</section>
+
+
+
+
+</div>
+
+<br class="clear">
+
+<footer>
+    Documentation generated by <a href="https://github.com/jsdoc3/jsdoc">JSDoc 3.5.5</a> on Tue Apr 24 2018 17:59:04 GMT+0200 (W. Europe Summer Time) using the <a href="https://github.com/clenemt/docdash">docdash</a> theme.
+</footer>
+
+<script>prettyPrint();</script>
+<script src="scripts/linenumber.js"></script>
+</body>
 </html>