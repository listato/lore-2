--- conflicted
+++ resolved
@@ -1,739 +1,735 @@
-<!DOCTYPE html>
-<html lang="en">
-<head>
-    <meta charset="utf-8">
-    <title>Helpers/PointHelper.js - Documentation</title>
-
-    <script src="scripts/prettify/prettify.js"></script>
-    <script src="scripts/prettify/lang-css.js"></script>
-    <!--[if lt IE 9]>
-      <script src="//html5shiv.googlecode.com/svn/trunk/html5.js"></script>
-    <![endif]-->
-    <link type="text/css" rel="stylesheet" href="styles/prettify.css">
-    <link type="text/css" rel="stylesheet" href="styles/jsdoc.css">
-</head>
-<body>
-
-<input type="checkbox" id="nav-trigger" class="nav-trigger" />
-<label for="nav-trigger" class="navicon-button x">
-  <div class="navicon"></div>
-</label>
-
-<label for="nav-trigger" class="overlay"></label>
-
-<nav>
-    <h2><a href="index.html">Home</a></h2><h3>Classes</h3><ul><li><a href="Lore.AABB.html">AABB</a><ul class='methods'><li data-type='method'><a href="Lore.AABB.html#.clone">clone</a></li><li data-type='method'><a href="Lore.AABB.html#.fromPoints">fromPoints</a></li><li data-type='method'><a href="Lore.AABB.html#.getCorners">getCorners</a></li><li data-type='method'><a href="Lore.AABB.html#cylinderTest">cylinderTest</a></li><li data-type='method'><a href="Lore.AABB.html#distanceFromCenterToPointSq">distanceFromCenterToPointSq</a></li><li data-type='method'><a href="Lore.AABB.html#distanceToPointSq">distanceToPointSq</a></li><li data-type='method'><a href="Lore.AABB.html#getLocCode">getLocCode</a></li><li data-type='method'><a href="Lore.AABB.html#rayTest">rayTest</a></li><li data-type='method'><a href="Lore.AABB.html#setLocCode">setLocCode</a></li><li data-type='method'><a href="Lore.AABB.html#testAABB">testAABB</a></li><li data-type='method'><a href="Lore.AABB.html#updateDimensions">updateDimensions</a></li></ul></li><li><a href="Lore.Attribute.html">Attribute</a><ul class='methods'><li data-type='method'><a href="Lore.Attribute.html#bind">bind</a></li><li data-type='method'><a href="Lore.Attribute.html#createBuffer">createBuffer</a></li><li data-type='method'><a href="Lore.Attribute.html#getGlType">getGlType</a></li><li data-type='method'><a href="Lore.Attribute.html#getW">getW</a></li><li data-type='method'><a href="Lore.Attribute.html#getX">getX</a></li><li data-type='method'><a href="Lore.Attribute.html#getY">getY</a></li><li data-type='method'><a href="Lore.Attribute.html#getZ">getZ</a></li><li data-type='method'><a href="Lore.Attribute.html#setFromVector">setFromVector</a></li><li data-type='method'><a href="Lore.Attribute.html#setFromVectorArray">setFromVectorArray</a></li><li data-type='method'><a href="Lore.Attribute.html#setW">setW</a></li><li data-type='method'><a href="Lore.Attribute.html#setX">setX</a></li><li data-type='method'><a href="Lore.Attribute.html#setY">setY</a></li><li data-type='method'><a href="Lore.Attribute.html#setZ">setZ</a></li><li data-type='method'><a href="Lore.Attribute.html#update">update</a></li></ul></li><li><a href="Lore.CameraBase.html">CameraBase</a><ul class='methods'><li data-type='method'><a href="Lore.CameraBase.html#getProjectionMatrix">getProjectionMatrix</a></li><li data-type='method'><a href="Lore.CameraBase.html#getViewMatrix">getViewMatrix</a></li><li data-type='method'><a href="Lore.CameraBase.html#init">init</a></li><li data-type='method'><a href="Lore.CameraBase.html#sceneToScreen">sceneToScreen</a></li><li data-type='method'><a href="Lore.CameraBase.html#setLookAt">setLookAt</a></li><li data-type='method'><a href="Lore.CameraBase.html#updateProjectionMatrix">updateProjectionMatrix</a></li><li data-type='method'><a href="Lore.CameraBase.html#updateViewMatrix">updateViewMatrix</a></li><li data-type='method'><a href="Lore.CameraBase.html#updateViewport">updateViewport</a></li></ul></li><li><a href="Lore.Color.html">Color</a><ul class='methods'><li data-type='method'><a href="Lore.Color.html#.fromHex">fromHex</a></li><li data-type='method'><a href="Lore.Color.html#.gdbHueShift">gdbHueShift</a></li><li data-type='method'><a href="Lore.Color.html#.hslToHex">hslToHex</a></li><li data-type='method'><a href="Lore.Color.html#.hslToRgb">hslToRgb</a></li><li data-type='method'><a href="Lore.Color.html#.hueToRgb">hueToRgb</a></li><li data-type='method'><a href="Lore.Color.html#.rgbToHsl">rgbToHsl</a></li><li data-type='method'><a href="Lore.Color.html#set">set</a></li></ul></li><li><a href="Lore.ControlsBase.html">ControlsBase</a><ul class='methods'><li data-type='method'><a href="Lore.ControlsBase.html#addEventListener">addEventListener</a></li><li data-type='method'><a href="Lore.ControlsBase.html#getLookAt">getLookAt</a></li><li data-type='method'><a href="Lore.ControlsBase.html#initWebVR">initWebVR</a></li><li data-type='method'><a href="Lore.ControlsBase.html#raiseEvent">raiseEvent</a></li><li data-type='method'><a href="Lore.ControlsBase.html#removeEventListener">removeEventListener</a></li><li data-type='method'><a href="Lore.ControlsBase.html#setLookAt">setLookAt</a></li><li data-type='method'><a href="Lore.ControlsBase.html#update">update</a></li></ul></li><li><a href="Lore.CoordinatesHelper.html">CoordinatesHelper</a><ul class='methods'><li data-type='method'><a href="Lore.CoordinatesHelper.html#init">init</a></li></ul></li><li><a href="Lore.CsvFileReader.html">CsvFileReader</a><ul class='methods'><li data-type='method'><a href="Lore.CsvFileReader.html#loaded">loaded</a></li></ul></li><li><a href="Lore.FileReaderBase.html">FileReaderBase</a><ul class='methods'><li data-type='method'><a href="Lore.FileReaderBase.html#addEventListener">addEventListener</a></li><li data-type='method'><a href="Lore.FileReaderBase.html#loaded">loaded</a></li><li data-type='method'><a href="Lore.FileReaderBase.html#raiseEvent">raiseEvent</a></li></ul></li><li><a href="Lore.FilterBase.html">FilterBase</a><ul class='methods'><li data-type='method'><a href="Lore.FilterBase.html#.isVisible">isVisible</a></li><li data-type='method'><a href="Lore.FilterBase.html#filter">filter</a></li><li data-type='method'><a href="Lore.FilterBase.html#getGeometry">getGeometry</a></li><li data-type='method'><a href="Lore.FilterBase.html#reset">reset</a></li><li data-type='method'><a href="Lore.FilterBase.html#setGeometry">setGeometry</a></li></ul></li><li><a href="Lore.FirstPersonControls.html">FirstPersonControls</a><ul class='methods'><li data-type='method'><a href="Lore.FirstPersonControls.html#update">update</a></li></ul></li><li><a href="Lore.Geometry.html">Geometry</a></li><li><a href="Lore.Graph.html">Graph</a><ul class='methods'><li data-type='method'><a href="Lore.Graph.html#.fromEdgeList">fromEdgeList</a></li><li data-type='method'><a href="Lore.Graph.html#forceLayout">forceLayout</a></li><li data-type='method'><a href="Lore.Graph.html#getDistanceMatrix">getDistanceMatrix</a></li><li data-type='method'><a href="Lore.Graph.html#getEdgeList">getEdgeList</a></li><li data-type='method'><a href="Lore.Graph.html#getUnweightedAdjacencyMatrix">getUnweightedAdjacencyMatrix</a></li><li data-type='method'><a href="Lore.Graph.html#kkLayout">kkLayout</a></li></ul></li><li><a href="Lore.HelperBase.html">HelperBase</a><ul class='methods'><li data-type='method'><a href="Lore.HelperBase.html#destruct">destruct</a></li><li data-type='method'><a href="Lore.HelperBase.html#draw">draw</a></li><li data-type='method'><a href="Lore.HelperBase.html#getAttribute">getAttribute</a></li><li data-type='method'><a href="Lore.HelperBase.html#setAttribute">setAttribute</a></li><li data-type='method'><a href="Lore.HelperBase.html#updateAttribute">updateAttribute</a></li><li data-type='method'><a href="Lore.HelperBase.html#updateAttributeAll">updateAttributeAll</a></li></ul></li><li><a href="Lore.InRangeFilter.html">InRangeFilter</a><ul class='methods'><li data-type='method'><a href="Lore.InRangeFilter.html#filter">filter</a></li><li data-type='method'><a href="Lore.InRangeFilter.html#getMax">getMax</a></li><li data-type='method'><a href="Lore.InRangeFilter.html#getMin">getMin</a></li><li data-type='method'><a href="Lore.InRangeFilter.html#reset">reset</a></li><li data-type='method'><a href="Lore.InRangeFilter.html#setMax">setMax</a></li><li data-type='method'><a href="Lore.InRangeFilter.html#setMin">setMin</a></li></ul></li><li><a href="Lore.Matrix3f.html">Matrix3f</a><ul class='methods'><li data-type='method'><a href="Lore.Matrix3f.html#clone">clone</a></li><li data-type='method'><a href="Lore.Matrix3f.html#equals">equals</a></li></ul></li><li><a href="Lore.Matrix4f.html">Matrix4f</a><ul class='methods'><li data-type='method'><a href="Lore.Matrix4f.html#.compose">compose</a></li><li data-type='method'><a href="Lore.Matrix4f.html#.fromQuaternion">fromQuaternion</a></li><li data-type='method'><a href="Lore.Matrix4f.html#.invert">invert</a></li><li data-type='method'><a href="Lore.Matrix4f.html#.lookAt">lookAt</a></li><li data-type='method'><a href="Lore.Matrix4f.html#.multiply">multiply</a></li><li data-type='method'><a href="Lore.Matrix4f.html#clone">clone</a></li><li data-type='method'><a href="Lore.Matrix4f.html#compose">compose</a></li><li data-type='method'><a href="Lore.Matrix4f.html#decompose">decompose</a></li><li data-type='method'><a href="Lore.Matrix4f.html#determinant">determinant</a></li><li data-type='method'><a href="Lore.Matrix4f.html#equals">equals</a></li><li data-type='method'><a href="Lore.Matrix4f.html#invert">invert</a></li><li data-type='method'><a href="Lore.Matrix4f.html#multiplyA">multiplyA</a></li><li data-type='method'><a href="Lore.Matrix4f.html#multiplyB">multiplyB</a></li><li data-type='method'><a href="Lore.Matrix4f.html#scale">scale</a></li><li data-type='method'><a href="Lore.Matrix4f.html#set">set</a></li><li data-type='method'><a href="Lore.Matrix4f.html#setPosition">setPosition</a></li><li data-type='method'><a href="Lore.Matrix4f.html#setRotation">setRotation</a></li><li data-type='method'><a href="Lore.Matrix4f.html#toString">toString</a></li></ul></li><li><a href="Lore.MatrixFileReader.html">MatrixFileReader</a><ul class='methods'><li data-type='method'><a href="Lore.MatrixFileReader.html#loaded">loaded</a></li></ul></li><li><a href="Lore.Node.html">Node</a><ul class='methods'><li data-type='method'><a href="Lore.Node.html#.createGUID">createGUID</a></li><li data-type='method'><a href="Lore.Node.html#applyMatrix">applyMatrix</a></li><li data-type='method'><a href="Lore.Node.html#getForwardVector">getForwardVector</a></li><li data-type='method'><a href="Lore.Node.html#getModelMatrix">getModelMatrix</a></li><li data-type='method'><a href="Lore.Node.html#getRightVector">getRightVector</a></li><li data-type='method'><a href="Lore.Node.html#getRotationMatrix">getRotationMatrix</a></li><li data-type='method'><a href="Lore.Node.html#getUpVector">getUpVector</a></li><li data-type='method'><a href="Lore.Node.html#rotate">rotate</a></li><li data-type='method'><a href="Lore.Node.html#rotateX">rotateX</a></li><li data-type='method'><a href="Lore.Node.html#rotateY">rotateY</a></li><li data-type='method'><a href="Lore.Node.html#rotateZ">rotateZ</a></li><li data-type='method'><a href="Lore.Node.html#setRotation">setRotation</a></li><li data-type='method'><a href="Lore.Node.html#setTranslation">setTranslation</a></li><li data-type='method'><a href="Lore.Node.html#translateOnAxis">translateOnAxis</a></li><li data-type='method'><a href="Lore.Node.html#translateX">translateX</a></li><li data-type='method'><a href="Lore.Node.html#translateY">translateY</a></li><li data-type='method'><a href="Lore.Node.html#translateZ">translateZ</a></li><li data-type='method'><a href="Lore.Node.html#update">update</a></li></ul></li><li><a href="Lore.Octree.html">Octree</a><ul class='methods'><li data-type='method'><a href="Lore.Octree.html#.clone">clone</a></li><li data-type='method'><a href="Lore.Octree.html#.concatTypedArrays">concatTypedArrays</a></li><li data-type='method'><a href="Lore.Octree.html#.mergeCellDistances">mergeCellDistances</a></li><li data-type='method'><a href="Lore.Octree.html#.mergePointDistances">mergePointDistances</a></li><li data-type='method'><a href="Lore.Octree.html#build">build</a></li><li data-type='method'><a href="Lore.Octree.html#cellDistancesSq">cellDistancesSq</a></li><li data-type='method'><a href="Lore.Octree.html#expandNeighbourhood">expandNeighbourhood</a></li><li data-type='method'><a href="Lore.Octree.html#generateLocCode">generateLocCode</a></li><li data-type='method'><a href="Lore.Octree.html#getCellDistancesToPoint">getCellDistancesToPoint</a></li><li data-type='method'><a href="Lore.Octree.html#getCenters">getCenters</a></li><li data-type='method'><a href="Lore.Octree.html#getClosestBox">getClosestBox</a></li><li data-type='method'><a href="Lore.Octree.html#getClosestBoxFromCenter">getClosestBoxFromCenter</a></li><li data-type='method'><a href="Lore.Octree.html#getClosestPoint">getClosestPoint</a></li><li data-type='method'><a href="Lore.Octree.html#getDepth">getDepth</a></li><li data-type='method'><a href="Lore.Octree.html#getFarthestBox">getFarthestBox</a></li><li data-type='method'><a href="Lore.Octree.html#getFarthestPoint">getFarthestPoint</a></li><li data-type='method'><a href="Lore.Octree.html#getLocCodes">getLocCodes</a></li><li data-type='method'><a href="Lore.Octree.html#getNeighbours">getNeighbours</a></li><li data-type='method'><a href="Lore.Octree.html#getParent">getParent</a></li><li data-type='method'><a href="Lore.Octree.html#kNearestNeighbours">kNearestNeighbours</a></li><li data-type='method'><a href="Lore.Octree.html#pointDistancesSq">pointDistancesSq</a></li><li data-type='method'><a href="Lore.Octree.html#raySearch">raySearch</a></li><li data-type='method'><a href="Lore.Octree.html#traverse">traverse</a></li><li data-type='method'><a href="Lore.Octree.html#traverseIf">traverseIf</a></li></ul></li><li><a href="Lore.OctreeHelper.html">OctreeHelper</a><ul class='methods'><li data-type='method'><a href="Lore.OctreeHelper.html#addEventListener">addEventListener</a></li><li data-type='method'><a href="Lore.OctreeHelper.html#addSelected">addSelected</a></li><li data-type='method'><a href="Lore.OctreeHelper.html#clearSelected">clearSelected</a></li><li data-type='method'><a href="Lore.OctreeHelper.html#destruct">destruct</a></li><li data-type='method'><a href="Lore.OctreeHelper.html#drawBoxes">drawBoxes</a></li><li data-type='method'><a href="Lore.OctreeHelper.html#drawCenters">drawCenters</a></li><li data-type='method'><a href="Lore.OctreeHelper.html#getIntersections">getIntersections</a></li><li data-type='method'><a href="Lore.OctreeHelper.html#getScreenPosition">getScreenPosition</a></li><li data-type='method'><a href="Lore.OctreeHelper.html#hide">hide</a></li><li data-type='method'><a href="Lore.OctreeHelper.html#init">init</a></li><li data-type='method'><a href="Lore.OctreeHelper.html#raiseEvent">raiseEvent</a></li><li data-type='method'><a href="Lore.OctreeHelper.html#rayIntersections">rayIntersections</a></li><li data-type='method'><a href="Lore.OctreeHelper.html#removeSelected">removeSelected</a></li><li data-type='method'><a href="Lore.OctreeHelper.html#selectedContains">selectedContains</a></li><li data-type='method'><a href="Lore.OctreeHelper.html#selectHovered">selectHovered</a></li><li data-type='method'><a href="Lore.OctreeHelper.html#setHovered">setHovered</a></li><li data-type='method'><a href="Lore.OctreeHelper.html#setPointSizeFromZoom">setPointSizeFromZoom</a></li><li data-type='method'><a href="Lore.OctreeHelper.html#setThreshold">setThreshold</a></li><li data-type='method'><a href="Lore.OctreeHelper.html#showCenters">showCenters</a></li><li data-type='method'><a href="Lore.OctreeHelper.html#showCubes">showCubes</a></li></ul></li><li><a href="Lore.OrbitalControls.html">OrbitalControls</a><ul class='methods'><li data-type='method'><a href="Lore.OrbitalControls.html#limitRotationToHorizon">limitRotationToHorizon</a></li><li data-type='method'><a href="Lore.OrbitalControls.html#setBackView">setBackView</a></li><li data-type='method'><a href="Lore.OrbitalControls.html#setBottomView">setBottomView</a></li><li data-type='method'><a href="Lore.OrbitalControls.html#setFreeView">setFreeView</a></li><li data-type='method'><a href="Lore.OrbitalControls.html#setFrontView">setFrontView</a></li><li data-type='method'><a href="Lore.OrbitalControls.html#setLeftView">setLeftView</a></li><li data-type='method'><a href="Lore.OrbitalControls.html#setRadius">setRadius</a></li><li data-type='method'><a href="Lore.OrbitalControls.html#setRightView">setRightView</a></li><li data-type='method'><a href="Lore.OrbitalControls.html#setTopView">setTopView</a></li><li data-type='method'><a href="Lore.OrbitalControls.html#setView">setView</a></li><li data-type='method'><a href="Lore.OrbitalControls.html#setZoom">setZoom</a></li><li data-type='method'><a href="Lore.OrbitalControls.html#update">update</a></li><li data-type='method'><a href="Lore.OrbitalControls.html#zoomIn">zoomIn</a></li><li data-type='method'><a href="Lore.OrbitalControls.html#zoomOut">zoomOut</a></li></ul></li><li><a href="Lore.OrthographicCamera.html">OrthographicCamera</a><ul class='methods'><li data-type='method'><a href="Lore.OrthographicCamera.html#updateProjectionMatrix">updateProjectionMatrix</a></li><li data-type='method'><a href="Lore.OrthographicCamera.html#updateViewport">updateViewport</a></li></ul></li><li><a href="Lore.PerspectiveCamera.html">PerspectiveCamera</a><ul class='methods'><li data-type='method'><a href="Lore.PerspectiveCamera.html#updateProjectionMatrix">updateProjectionMatrix</a></li><li data-type='method'><a href="Lore.PerspectiveCamera.html#updateViewport">updateViewport</a></li></ul></li><li><a href="Lore.PointHelper.html">PointHelper</a><ul class='methods'><li data-type='method'><a href="Lore.PointHelper.html#addFilter">addFilter</a></li><li data-type='method'><a href="Lore.PointHelper.html#getCenter">getCenter</a></li><li data-type='method'><a href="Lore.PointHelper.html#getCutoff">getCutoff</a></li><li data-type='method'><a href="Lore.PointHelper.html#getDimensions">getDimensions</a></li><li data-type='method'><a href="Lore.PointHelper.html#getFilter">getFilter</a></li><li data-type='method'><a href="Lore.PointHelper.html#getHue">getHue</a></li><li data-type='method'><a href="Lore.PointHelper.html#getMaxLength">getMaxLength</a></li><li data-type='method'><a href="Lore.PointHelper.html#getMaxRadius">getMaxRadius</a></li><li data-type='method'><a href="Lore.PointHelper.html#getPointScale">getPointScale</a></li><li data-type='method'><a href="Lore.PointHelper.html#getPointSize">getPointSize</a></li><li data-type='method'><a href="Lore.PointHelper.html#getPosition">getPosition</a></li><li data-type='method'><a href="Lore.PointHelper.html#getSaturation">getSaturation</a></li><li data-type='method'><a href="Lore.PointHelper.html#getSize">getSize</a></li><li data-type='method'><a href="Lore.PointHelper.html#initPointSize">initPointSize</a></li><li data-type='method'><a href="Lore.PointHelper.html#removeFilter">removeFilter</a></li><li data-type='method'><a href="Lore.PointHelper.html#setColors">setColors</a></li><li data-type='method'><a href="Lore.PointHelper.html#setCutoff">setCutoff</a></li><li data-type='method'><a href="Lore.PointHelper.html#setFogDistance">setFogDistance</a></li><li data-type='method'><a href="Lore.PointHelper.html#setHSS">setHSS</a></li><li data-type='method'><a href="Lore.PointHelper.html#setHSSFromArrays">setHSSFromArrays</a></li><li data-type='method'><a href="Lore.PointHelper.html#setHue">setHue</a></li><li data-type='method'><a href="Lore.PointHelper.html#setPointScale">setPointScale</a></li><li data-type='method'><a href="Lore.PointHelper.html#setPointSize">setPointSize</a></li><li data-type='method'><a href="Lore.PointHelper.html#setPositions">setPositions</a></li><li data-type='method'><a href="Lore.PointHelper.html#setPositionsXYZ">setPositionsXYZ</a></li><li data-type='method'><a href="Lore.PointHelper.html#setPositionsXYZHSS">setPositionsXYZHSS</a></li><li data-type='method'><a href="Lore.PointHelper.html#setRGB">setRGB</a></li><li data-type='method'><a href="Lore.PointHelper.html#setSaturation">setSaturation</a></li><li data-type='method'><a href="Lore.PointHelper.html#setSize">setSize</a></li><li data-type='method'><a href="Lore.PointHelper.html#updateColor">updateColor</a></li><li data-type='method'><a href="Lore.PointHelper.html#updateColors">updateColors</a></li><li data-type='method'><a href="Lore.PointHelper.html#updateHue">updateHue</a></li><li data-type='method'><a href="Lore.PointHelper.html#updatePointSize">updatePointSize</a></li></ul></li><li><a href="Lore.ProjectionMatrix.html">ProjectionMatrix</a><ul class='methods'><li data-type='method'><a href="Lore.ProjectionMatrix.html#setOrthographic">setOrthographic</a></li><li data-type='method'><a href="Lore.ProjectionMatrix.html#setPerspective">setPerspective</a></li></ul></li><li><a href="Lore.Quaternion.html">Quaternion</a><ul class='methods'><li data-type='method'><a href="Lore.Quaternion.html#.add">add</a></li><li data-type='method'><a href="Lore.Quaternion.html#.conjugate">conjugate</a></li><li data-type='method'><a href="Lore.Quaternion.html#.dot">dot</a></li><li data-type='method'><a href="Lore.Quaternion.html#.fromMatrix">fromMatrix</a></li><li data-type='method'><a href="Lore.Quaternion.html#.inverse">inverse</a></li><li data-type='method'><a href="Lore.Quaternion.html#.multiply">multiply</a></li><li data-type='method'><a href="Lore.Quaternion.html#.multiplyScalar">multiplyScalar</a></li><li data-type='method'><a href="Lore.Quaternion.html#.normalize">normalize</a></li><li data-type='method'><a href="Lore.Quaternion.html#.slerp">slerp</a></li><li data-type='method'><a href="Lore.Quaternion.html#.subtract">subtract</a></li><li data-type='method'><a href="Lore.Quaternion.html#add">add</a></li><li data-type='method'><a href="Lore.Quaternion.html#clone">clone</a></li><li data-type='method'><a href="Lore.Quaternion.html#conjugate">conjugate</a></li><li data-type='method'><a href="Lore.Quaternion.html#dot">dot</a></li><li data-type='method'><a href="Lore.Quaternion.html#equals">equals</a></li><li data-type='method'><a href="Lore.Quaternion.html#getW">getW</a></li><li data-type='method'><a href="Lore.Quaternion.html#getX">getX</a></li><li data-type='method'><a href="Lore.Quaternion.html#getY">getY</a></li><li data-type='method'><a href="Lore.Quaternion.html#getZ">getZ</a></li><li data-type='method'><a href="Lore.Quaternion.html#inverse">inverse</a></li><li data-type='method'><a href="Lore.Quaternion.html#length">length</a></li><li data-type='method'><a href="Lore.Quaternion.html#lengthSq">lengthSq</a></li><li data-type='method'><a href="Lore.Quaternion.html#lookAt">lookAt</a></li><li data-type='method'><a href="Lore.Quaternion.html#multiplyA">multiplyA</a></li><li data-type='method'><a href="Lore.Quaternion.html#multiplyB">multiplyB</a></li><li data-type='method'><a href="Lore.Quaternion.html#multiplyScalar">multiplyScalar</a></li><li data-type='method'><a href="Lore.Quaternion.html#normalize">normalize</a></li><li data-type='method'><a href="Lore.Quaternion.html#rotateX">rotateX</a></li><li data-type='method'><a href="Lore.Quaternion.html#rotateY">rotateY</a></li><li data-type='method'><a href="Lore.Quaternion.html#rotateZ">rotateZ</a></li><li data-type='method'><a href="Lore.Quaternion.html#set">set</a></li><li data-type='method'><a href="Lore.Quaternion.html#setFromAxisAngle">setFromAxisAngle</a></li><li data-type='method'><a href="Lore.Quaternion.html#setFromMatrix">setFromMatrix</a></li><li data-type='method'><a href="Lore.Quaternion.html#setFromUnitVectors">setFromUnitVectors</a></li><li data-type='method'><a href="Lore.Quaternion.html#setW">setW</a></li><li data-type='method'><a href="Lore.Quaternion.html#setX">setX</a></li><li data-type='method'><a href="Lore.Quaternion.html#setY">setY</a></li><li data-type='method'><a href="Lore.Quaternion.html#setZ">setZ</a></li><li data-type='method'><a href="Lore.Quaternion.html#subtract">subtract</a></li><li data-type='method'><a href="Lore.Quaternion.html#toRotationMatrix">toRotationMatrix</a></li><li data-type='method'><a href="Lore.Quaternion.html#toString">toString</a></li></ul></li><li><a href="Lore.RadixSort.html">RadixSort</a><ul class='methods'><li data-type='method'><a href="Lore.RadixSort.html#initHistograms">initHistograms</a></li><li data-type='method'><a href="Lore.RadixSort.html#lsbPass">lsbPass</a></li><li data-type='method'><a href="Lore.RadixSort.html#msbPass">msbPass</a></li><li data-type='method'><a href="Lore.RadixSort.html#pass">pass</a></li><li data-type='method'><a href="Lore.RadixSort.html#sort">sort</a></li></ul></li><li><a href="Lore.Ray.html">Ray</a><ul class='methods'><li data-type='method'><a href="Lore.Ray.html#applyProjection">applyProjection</a></li><li data-type='method'><a href="Lore.Ray.html#closestPointToPoint">closestPointToPoint</a></li><li data-type='method'><a href="Lore.Ray.html#copyFrom">copyFrom</a></li><li data-type='method'><a href="Lore.Ray.html#distanceSqToPoint">distanceSqToPoint</a></li></ul></li><li><a href="Lore.Raycaster.html">Raycaster</a><ul class='methods'><li data-type='method'><a href="Lore.Raycaster.html#set">set</a></li></ul></li><li><a href="Lore.Renderer.html">Renderer</a><ul class='methods'><li data-type='method'><a href="Lore.Renderer.html#animate">animate</a></li><li data-type='method'><a href="Lore.Renderer.html#createGeometry">createGeometry</a></li><li data-type='method'><a href="Lore.Renderer.html#disableContextMenu">disableContextMenu</a></li><li data-type='method'><a href="Lore.Renderer.html#getDevicePixelRatio">getDevicePixelRatio</a></li><li data-type='method'><a href="Lore.Renderer.html#getHeight">getHeight</a></li><li data-type='method'><a href="Lore.Renderer.html#getWidth">getWidth</a></li><li data-type='method'><a href="Lore.Renderer.html#init">init</a></li><li data-type='method'><a href="Lore.Renderer.html#setClearColor">setClearColor</a></li><li data-type='method'><a href="Lore.Renderer.html#setMaxFps">setMaxFps</a></li><li data-type='method'><a href="Lore.Renderer.html#updateViewport">updateViewport</a></li></ul></li><li><a href="Lore.Shader.html">Shader</a></li><li><a href="Lore.SphericalCoords.html">SphericalCoords</a><ul class='methods'><li data-type='method'><a href="Lore.SphericalCoords.html#clone">clone</a></li><li data-type='method'><a href="Lore.SphericalCoords.html#limit">limit</a></li><li data-type='method'><a href="Lore.SphericalCoords.html#secure">secure</a></li><li data-type='method'><a href="Lore.SphericalCoords.html#set">set</a></li><li data-type='method'><a href="Lore.SphericalCoords.html#setFromVector">setFromVector</a></li><li data-type='method'><a href="Lore.SphericalCoords.html#toString">toString</a></li></ul></li><li><a href="Lore.Statistics.html">Statistics</a><ul class='methods'><li data-type='method'><a href="Lore.Statistics.html#.getPercentile">getPercentile</a></li><li data-type='method'><a href="Lore.Statistics.html#.normalize">normalize</a></li><li data-type='method'><a href="Lore.Statistics.html#.normalizeNoOutliers">normalizeNoOutliers</a></li><li data-type='method'><a href="Lore.Statistics.html#.randomNormal">randomNormal</a></li><li data-type='method'><a href="Lore.Statistics.html#.randomNormalInRange">randomNormalInRange</a></li><li data-type='method'><a href="Lore.Statistics.html#.randomNormalScaled">randomNormalScaled</a></li><li data-type='method'><a href="Lore.Statistics.html#.scale">scale</a></li><li data-type='method'><a href="Lore.Statistics.html#.transpose2dArray">transpose2dArray</a></li></ul></li><li><a href="Lore.Tree.html">Tree</a><ul class='methods'><li data-type='method'><a href="Lore.Tree.html#.fromEdgeList">fromEdgeList</a></li><li data-type='method'><a href="Lore.Tree.html#layout">layout</a></li></ul></li><li><a href="Lore.Uniform.html">Uniform</a><ul class='methods'><li data-type='method'><a href="Lore.Uniform.html#.Set">Set</a></li><li data-type='method'><a href="Lore.Uniform.html#setValue">setValue</a></li></ul></li><li><a href="Lore.Utils.html">Utils</a><ul class='methods'><li data-type='method'><a href="Lore.Utils.html#.arrayContains">arrayContains</a></li><li data-type='method'><a href="Lore.Utils.html#.concatTypedArrays">concatTypedArrays</a></li><li data-type='method'><a href="Lore.Utils.html#.extend">extend</a></li><li data-type='method'><a href="Lore.Utils.html#.isFloat">isFloat</a></li><li data-type='method'><a href="Lore.Utils.html#.isInt">isInt</a></li><li data-type='method'><a href="Lore.Utils.html#.jsonp">jsonp</a></li><li data-type='method'><a href="Lore.Utils.html#.mergePointDistances">mergePointDistances</a></li><li data-type='method'><a href="Lore.Utils.html#.msb">msb</a></li></ul></li><li><a href="Lore.Vector3f.html">Vector3f</a><ul class='methods'><li data-type='method'><a href="Lore.Vector3f.html#.add">add</a></li><li data-type='method'><a href="Lore.Vector3f.html#.cross">cross</a></li><li data-type='method'><a href="Lore.Vector3f.html#.divide">divide</a></li><li data-type='method'><a href="Lore.Vector3f.html#.divideScalar">divideScalar</a></li><li data-type='method'><a href="Lore.Vector3f.html#.dot">dot</a></li><li data-type='method'><a href="Lore.Vector3f.html#.forward">forward</a></li><li data-type='method'><a href="Lore.Vector3f.html#.multiply">multiply</a></li><li data-type='method'><a href="Lore.Vector3f.html#.multiplyScalar">multiplyScalar</a></li><li data-type='method'><a href="Lore.Vector3f.html#.normalize">normalize</a></li><li data-type='method'><a href="Lore.Vector3f.html#.right">right</a></li><li data-type='method'><a href="Lore.Vector3f.html#.subtract">subtract</a></li><li data-type='method'><a href="Lore.Vector3f.html#.up">up</a></li><li data-type='method'><a href="Lore.Vector3f.html#add">add</a></li><li data-type='method'><a href="Lore.Vector3f.html#applyProjection">applyProjection</a></li><li data-type='method'><a href="Lore.Vector3f.html#applyQuaternion">applyQuaternion</a></li><li data-type='method'><a href="Lore.Vector3f.html#clone">clone</a></li><li data-type='method'><a href="Lore.Vector3f.html#copyFrom">copyFrom</a></li><li data-type='method'><a href="Lore.Vector3f.html#cross">cross</a></li><li data-type='method'><a href="Lore.Vector3f.html#distanceTo">distanceTo</a></li><li data-type='method'><a href="Lore.Vector3f.html#distanceToSq">distanceToSq</a></li><li data-type='method'><a href="Lore.Vector3f.html#divide">divide</a></li><li data-type='method'><a href="Lore.Vector3f.html#divideScalar">divideScalar</a></li><li data-type='method'><a href="Lore.Vector3f.html#dot">dot</a></li><li data-type='method'><a href="Lore.Vector3f.html#equals">equals</a></li><li data-type='method'><a href="Lore.Vector3f.html#getX">getX</a></li><li data-type='method'><a href="Lore.Vector3f.html#getY">getY</a></li><li data-type='method'><a href="Lore.Vector3f.html#getZ">getZ</a></li><li data-type='method'><a href="Lore.Vector3f.html#length">length</a></li><li data-type='method'><a href="Lore.Vector3f.html#lengthSq">lengthSq</a></li><li data-type='method'><a href="Lore.Vector3f.html#multiply">multiply</a></li><li data-type='method'><a href="Lore.Vector3f.html#multiplyScalar">multiplyScalar</a></li><li data-type='method'><a href="Lore.Vector3f.html#normalize">normalize</a></li><li data-type='method'><a href="Lore.Vector3f.html#project">project</a></li><li data-type='method'><a href="Lore.Vector3f.html#set">set</a></li><li data-type='method'><a href="Lore.Vector3f.html#setFromSphericalCoords">setFromSphericalCoords</a></li><li data-type='method'><a href="Lore.Vector3f.html#setLength">setLength</a></li><li data-type='method'><a href="Lore.Vector3f.html#setX">setX</a></li><li data-type='method'><a href="Lore.Vector3f.html#setY">setY</a></li><li data-type='method'><a href="Lore.Vector3f.html#setZ">setZ</a></li><li data-type='method'><a href="Lore.Vector3f.html#subtract">subtract</a></li><li data-type='method'><a href="Lore.Vector3f.html#toDirection">toDirection</a></li><li data-type='method'><a href="Lore.Vector3f.html#toString">toString</a></li><li data-type='method'><a href="Lore.Vector3f.html#unproject">unproject</a></li></ul></li></ul><h3>Global</h3><ul><li><a href="global.html#Lore">Lore</a></li></ul>
-</nav>
-
-<div id="main">
-    
-    <h1 class="page-title">Helpers/PointHelper.js</h1>
-    
-
-    
-
-
-
-    
-    <section>
-        <article>
-            <pre class="prettyprint source linenums"><code>/** 
- * A helper class wrapping a point cloud.
- * 
- * @property {Object} opts An object containing options.
- * @property {Number[]} indices Indices associated with the data.
- * @property {Lore.Octree} octree The octree associated with the point cloud.
- * @property {Object} filters A map mapping filter names to Lore.Filter instances associated with this helper class.
- * @property {Number} pointSize The scaled and constrained point size of this data.
- * @property {Number} pointScale The scale of the point size.
- * @property {Number} rawPointSize The point size before scaling and constraints.
- * @property {Object} dimensions An object with the properties min and max, each a 3D vector containing the extremes.
- */
-Lore.PointHelper = class PointHelper extends Lore.HelperBase {
-  /**
-   * Creates an instance of PointHelper.
-   * @param {Lore.Renderer} renderer An instance of Lore.Renderer.
-   * @param {String} geometryName The name of this geometry.
-   * @param {String} shaderName The name of the shader used to render the geometry.
-   * @param {Object} options An object containing options.
-   */
-  constructor(renderer, geometryName, shaderName, options) {
-    super(renderer, geometryName, shaderName);
-
-    let defaults = {
-      octree: true,
-      octreeThreshold: 500.0,
-      octreeMaxDepth: 8,
-      pointScale: 1.0,
-      maxPointSize: 100.0
-    };
-
-    this.opts = Lore.Utils.extend(true, defaults, options);
-    this.indices = null;
-    this.octree = null;
-    this.geometry.setMode(Lore.DrawModes.points);
-    this.initPointSize();
-    this.filters = {};
-    this.pointScale = this.opts.pointScale;
-    this.rawPointSize = 1.0;
-    this.pointSize = this.rawPointSize * this.pointScale;
-
-    this.dimensions = {
-      min: new Lore.Vector3f(Number.POSITIVE_INFINITY, Number.POSITIVE_INFINITY, Number.POSITIVE_INFINITY),
-      max: new Lore.Vector3f(Number.NEGATIVE_INFINITY, Number.NEGATIVE_INFINITY, Number.NEGATIVE_INFINITY)
-    };
-  }
-
-  /**
-   * Get the max length of the length of three arrays.
-   * 
-   * @param {Array} x 
-   * @param {Array} y 
-   * @param {Array} z 
-   * @returns {Number} The length of the largest array.
-   */
-  getMaxLength(x, y, z) {
-    return Math.max(x.length, Math.max(y.length, z.length));
-  }
-
-  /**
-   * Returns an object containing the dimensions of this point cloud.
-   * 
-   * @returns {Object} An object with the properties min and max, each a 3D vector containing the extremes.
-   */
-  getDimensions() {
-    return this.dimensions;
-  }
-
-  /**
-   * Get the center (average) of the point cloud.
-   * 
-   * @returns {Lore.Vector3f} The center (average) of the point cloud.
-   */
-  getCenter() {
-    return new Lore.Vector3f((this.dimensions.max.getX() + this.dimensions.min.getX()) / 2.0,
-      (this.dimensions.max.getY() + this.dimensions.min.getY()) / 2.0,
-      (this.dimensions.max.getZ() + this.dimensions.min.getZ()) / 2.0);
-  }
-
-  /**
-   * Gets the distance between the center and the point furthest from the center.
-   * 
-   * @return {Number} The maximal radius.
-   */
-  getMaxRadius() {
-    let center = this.getCenter();
-    return center.subtract(this.dimensions.max).length();
-  }
-
-  /**
-   * Set the positions of points in this point cloud.
-   * 
-   * @param {TypedArray} positions The positions (linear array).
-   * @returns {Lore.PointHelper} Itself.
-   */
-  setPositions(positions) {
-    // Min, max will NOT be calculated as of now!
-    // TODO?
-
-    this.setAttribute('position', positions);
-
-    return this;
-  }
-
-  /**
-   * Set the positions of points in this point clouds.
-   * 
-   * @param {TypedArray} x An array containing the x components.
-   * @param {TypedArray} y An array containing the y components.
-   * @param {TypedArray} z An array containing the z components.
-   * @param {Number} length The length of the arrays.
-   * @returns {Lore.PointHelper} Itself.
-   */
-  setPositionsXYZ(x, y, z, length) {
-    let positions = new Float32Array(length * 3);
-
-    for (var i = 0; i &lt; length; i++) {
-      let j = 3 * i;
-
-      positions[j] = x[i] || 0;
-      positions[j + 1] = y[i] || 0;
-      positions[j + 2] = z[i] || 0;
-
-      if (x[i] > this.dimensions.max.getX()) {
-        this.dimensions.max.setX(x[i]);
-      }
-
-      if (x[i] &lt; this.dimensions.min.getX()) {
-        this.dimensions.min.setX(x[i]);
-      }
-
-      if (y[i] > this.dimensions.max.getY()) {
-        this.dimensions.max.setY(y[i]);
-      }
-
-      if (y[i] &lt; this.dimensions.min.getY()) {
-        this.dimensions.min.setY(y[i]);
-      }
-
-      if (z[i] > this.dimensions.max.getZ()) {
-        this.dimensions.max.setZ(z[i]);
-      }
-
-      if (z[i] &lt; this.dimensions.min.getZ()) {
-        this.dimensions.min.setZ(z[i]);
-      }
-    }
-
-    if (this.opts.octree) {
-      let initialBounds = Lore.AABB.fromPoints(positions);
-      let indices = new Uint32Array(length);
-
-      for (var i = 0; i &lt; length; i++) {
-        indices[i] = i;
-      }
-
-      this.octree = new Lore.Octree(this.opts.octreeThreshold, this.opts.octreeMaxDepth);
-      this.octree.build(indices, positions, initialBounds);
-    }
-
-    this.setAttribute('position', positions);
-
-    return this;
-  }
-
-  /**
-   * Set the positions and the HSS (Hue, Saturation, Size) values of the points in the point cloud.
-   * 
-   * @param {TypedArray} x An array containing the x components.
-   * @param {TypedArray} y An array containing the y components.
-   * @param {TypedArray} z An array containing the z components.
-   * @param {TypedArray} hue An array containing the hues of the data points.
-   * @param {TypedArray} saturation An array containing the saturations of the data points.
-   * @param {TypedArray} size An array containing the sizes of the data points.
-   * @returns {Lore.PointHelper} Itself.
-   */
-  setPositionsXYZHSS(x, y, z, hue, saturation, size) {
-    let length = this.getMaxLength(x, y, z);
-
-    this.setPositionsXYZ(x, y, z, length);
-
-    if (typeof hue === 'number' &amp;&amp; typeof saturation === 'number' &amp;&amp; typeof size === 'number') {
-      this.setHSS(hue, saturation, size, length);
-    } else if (typeof hue !== 'number' &amp;&amp; typeof saturation !== 'number' &amp;&amp; typeof size !== 'number') {
-      this.setHSSFromArrays(hue, saturation, size, length);
-    } else {
-      if (typeof hue === 'number') {
-        let hueTmp = new Float32Array(length);
-        hueTmp.fill(hue);
-        hue = hueTmp;
-      }
-
-      if (typeof saturation === 'number') {
-        let saturationTmp = new Float32Array(length);
-        saturationTmp.fill(saturation);
-        saturation = saturationTmp;
-      }
-
-      if (typeof size === 'number') {
-        let sizeTmp = new Float32Array(length);
-        sizeTmp.fill(size);
-        size = sizeTmp;
-      }
-
-      this.setHSSFromArrays(hue, saturation, size, length);
-    }
-
-    // TODO: Check why the projection matrix update is needed
-    this.renderer.camera.updateProjectionMatrix();
-    this.renderer.camera.updateViewMatrix();
-
-    return this;
-  }
-
-  /**
-   * Set the hue from an rgb values.
-   * 
-   * @param {TypeArray} r An array containing the red components of the colors.
-   * @param {TypeArray} g An array containing the green components of the colors.
-   * @param {TypeArray} b An array containing the blue components of the colors.
-   * @returns {Lore.PointHelper} Itself.
-   */
-  setRGB(r, g, b) {
-    let c = new Float32Array(r.length * 3);
-    let colors = this.getAttribute('color');
-
-    for (let i = 0; i &lt; r.length; i++) {
-      let j = 3 * i;
-
-      c[j] = r[i];
-      c[j + 1] = g[i];
-      c[j + 2] = b[i];
-    }
-
-    // Convert to HOS (Hue, Saturation, Size)
-    for (let i = 0; i &lt; c.length; i += 3) {
-      let r = c[i];
-      let g = c[i + 1];
-      let b = c[i + 2];
-
-      c[i] = Lore.Color.rgbToHsl(r, g, b)[0];
-      c[i + 1] = colors[i + 1];
-      c[i + 2] = colors[i + 2];
-    }
-
-    this.updateColors(c);
-
-    return this;
-  }
-
-  /**
-   * Set the colors (HSS) for the points.
-   * 
-   * @param {TypedArray} colors An array containing the HSS values.
-   * @returns {Lore.PointHelper} Itself.
-   */
-  setColors(colors) {
-    this.setAttribute('color', colors);
-
-    return this;
-  }
-
-  /**
-   * Update the colors (HSS) for the points.
-   * 
-   * @param {TypedArray} colors An array containing the HSS values.
-   * @returns {Lore.PointHelper} Itself.
-   */
-  updateColors(colors) {
-    this.updateAttributeAll('color', colors);
-
-    return this;
-  }
-
-  /**
-   * Update the color (HSS) at a specific index.
-   * 
-   * @param {Number} index The index of the data point.
-   * @param {Lore.Color} color An instance of Lore.Color containing HSS values.
-   * @returns {Lore.PointHelper} Itself.
-   */
-  updateColor(index, color) {
-    this.updateAttribute('color', index, color.components);
-
-    return this;
-  }
-
-  /**
-   * Set the global point size.
-   * 
-   * @param {Number} size The global point size.
-   * @returns {Number} The threshold for the raycaster.
-   */
-  setPointSize(size) {
-    this.rawPointSize = size;
-
-    this.updatePointSize();
-
-    let pointSize = this.rawPointSize * this.opts.pointScale;
-
-    if (pointSize > this.opts.maxPointSize) {
-      return 0.5 * (this.opts.maxPointSize / pointSize);
-    } else {
-      return 0.5;
-    }
-  }
-
-  /**
-   * Updates the displayed point size.
-   */
-  updatePointSize() {
-    let pointSize = this.rawPointSize * this.opts.pointScale;
-
-    if (pointSize > this.opts.maxPointSize) {
-      this.pointSize = this.opts.maxPointSize;
-    } else {
-      this.pointSize = pointSize;
-    }
-
-    this.geometry.shader.uniforms.size.value = this.pointSize;
-  }
-
-  /**
-   * Get the global point size.
-   * 
-   * @returns {Number} The global point size.
-   */
-  getPointSize() {
-    return this.geometry.shader.uniforms.size.value;
-  }
-
-  /**
-   * Get the global point scale.
-   * 
-   * @returns {Number} The global point size.
-   */
-  getPointScale() {
-    return this.opts.pointScale;
-  }
-
-  /**
-   * Sets the global point scale.
-   * 
-   * @param {Number} pointScale The global point size.
-   * @returns {Lore.PointHelper} Itself.
-   */
-  setPointScale(pointScale) {
-    this.opts.pointScale = pointScale;
-    this.updatePointSize();
-
-    return this;
-  }
-
-  /**
-   * Sets the fog start and end distances, as seen from the camera.
-   * 
-   * @param {Number} fogStart The start distance of the fog.
-   * @param {Number} fogEnd The end distance of the fog.
-   * @returns {Lore.PointHelper} Itself.
-   */
-  setFogDistance(fogStart, fogEnd) {
-    console.warn('This function is deprecated.');
-    // this.geometry.shader.uniforms.fogStart.value = fogStart;
-    // this.geometry.shader.uniforms.fogEnd.value = fogEnd;
-
-    return this;
-  }
-
-  /**
-   * Initialize the point size based on the current zoom.
-   * 
-   * @returns {Lore.PointHelper} Itself.
-   */
-  initPointSize() {
-    this.setPointSize(this.renderer.camera.zoom + 0.1);
-
-    return this;
-  }
-
-  /**
-   * Get the current cutoff value.
-   * 
-   * @returns {Number} The current cutoff value.
-   */
-  getCutoff() {
-    return this.geometry.shader.uniforms.cutoff.value;
-  }
-
-  /**
-   * Set the cutoff value.
-   * 
-   * @param {Number} cutoff A cutoff value.
-   * @returns {Lore.PointHelper} Itself.
-   */
-  setCutoff(cutoff) {
-    this.geometry.shader.uniforms.cutoff.value = cutoff;
-
-    return this;
-  }
-
-  /**
-   * Get the hue for a given index.
-   * 
-   * @param {Number} index An index.
-   * @returns {Number} The hue of the specified index.
-   */
-  getHue(index) {
-    let colors = this.getAttribute('color');
-
-    return colors[index * 3];
-  }
-
-  /**
-   * Get the saturation for a given index.
-   * 
-   * @param {Number} index An index.
-   * @returns {Number} The saturation of the specified index.
-   */
-  getSaturation(index) {
-    let colors = this.getAttribute('color');
-
-    return colors[index * 3 + 1];
-  }
-
-  /**
-   * Get the size for a given index.
-   * 
-   * @param {Number} index An index.
-   * @returns {Number} The size of the specified index.
-   */
-  getSize(index) {
-    let colors = this.getAttribute('color');
-
-    return colors[index * 3 + 2];
-  }
-
-  /**
-   * Get the position for a given index.
-   * 
-   * @param {Number} index An index.
-   * @returns {Number} The position of the specified index.
-   */
-  getPosition(index) {
-    let positions = this.getAttribute('position');
-
-    return new Lore.Vector3f(positions[index * 3], positions[index * 3 + 1],
-      positions[index * 3 + 2]);
-  }
-
-  /**
-   * Set the hue. If a number is supplied, all the hues are set to the supplied number.
-   * 
-   * @param {TypedArray|Number} hue The hue to be set. If a number is supplied, all hues are set to its value.
-   */
-  setHue(hue) {
-    let colors = this.getAttribute('color');
-    let c = null;
-    let index = 0;
-
-    if (typeof hue === 'number') {
-      let length = colors.length;
-
-      c = new Float32Array(length * 3);
-
-      for (let i = 0; i &lt; length * 3; i += 3) {
-        c[i] = hue;
-        c[i + 1] = colors[i + 1];
-        c[i + 2] = colors[i + 2];
-      }
-    } else {
-      let length = hue.length;
-
-      c = new Float32Array(length * 3);
-
-      for (let i = 0; i &lt; length * 3; i += 3) {
-        c[i] = hue[index++];
-        c[i + 1] = colors[i + 1];
-        c[i + 2] = colors[i + 2];
-      }
-    }
-
-    this.setColors(c);
-  }
-
-  /**
-   * Update the hue of the points.
-   * 
-   * @param {TypedArray|Number} hue The hue to be set. If a number is supplied, all hues are set to its value.
-   * @param {Number|Number[]} index The index or the indices of vertices to be set to a hue.
-   */
-  updateHue(hue, index) {
-    index *= 3;
-    let colors = this.getAttribute('color');
-    let c = null;
-
-    if (index > colors.length - 1) {
-      console.warn('The color index is out of range.');
-      return;
-    }
-    
-    if (typeof index === 'number') {
-      if (typeof hue !== 'number') {
-        console.warn('The hue value cannot be an array if index is a number.')
-      } else {
-        this.updateColor(index, new Lore.Color(hue, colors[index + 1], colors[index + 2]));
-      }
-    } else if (Array.isArray(index)) {
-      if (Array.isArray(hue)) {
-        if (hue.length !== index.length) {
-          console.warn('Hue and index arrays have to be of the same length.');
-        } else {
-          for (var i = 0; i &lt; index.length; i++) {
-            this.updateColor(index[i], new Lore.Color(hue[i], colors[index + 1], colors[index + 2]));
-          }
-        }
-      } else if (typeof hue === 'number') {
-        for (var i = 0; i &lt; index.length; i++) {
-          this.updateColor(index[i], new Lore.Color(hue, colors[index + 1], colors[index + 2]));
-        }
-      }
-    } else {
-      console.warn('The type of index is not supported: ' + (typeof index));
-    }
-  }
-
-  /**
-   * Set the saturation. If a number is supplied, all the saturations are set to the supplied number.
-   * 
-   * @param {TypedArray|Number} hue The saturation to be set. If a number is supplied, all saturations are set to its value.
-   */
-  setSaturation(saturation) {
-    let colors = this.getAttribute('color');
-    let c = null;
-    let index = 0;
-
-    if (typeof saturation === 'number') {
-      let length = colors.length;
-
-      c = new Float32Array(length * 3);
-
-      for (let i = 0; i &lt; length * 3; i += 3) {
-        c[i] = colors[i];
-        c[i + 1] = saturation;
-        c[i + 2] = colors[i + 2];
-      }
-    } else {
-      let length = saturation.length;
-
-      c = new Float32Array(length * 3);
-
-      for (let i = 0; i &lt; length * 3; i += 3) {
-        c[i] = colors[i];
-        c[i + 1] = saturation[index++];
-        c[i + 2] = colors[i + 2];
-      }
-    }
-
-    this.setColors(c);
-  }
-
-  /**
-   * Set the size. If a number is supplied, all the sizes are set to the supplied number.
-   * 
-   * @param {TypedArray|Number} hue The size to be set. If a number is supplied, all sizes are set to its value.
-   */
-  setSize(size) {
-    let colors = this.getAttribute('color');
-    let c = null;
-    let index = 0;
-
-    if (typeof size === 'number') {
-      let length = colors.length;
-
-      c = new Float32Array(length * 3);
-
-      for (let i = 0; i &lt; length * 3; i += 3) {
-        c[i] = colors[i];
-        c[i + 1] = colors[i + 1];
-        c[i + 2] = size;
-      }
-    } else {
-      let length = size.length;
-
-      c = new Float32Array(length * 3);
-
-      for (let i = 0; i &lt; length * 3; i += 3) {
-        c[i] = colors[i];
-        c[i + 1] = colors[i + 1];
-        c[i + 2] = size[index++];
-      }
-    }
-
-    this.setColors(c);
-  }
-
-  /**
-   * Set the HSS values. Sets all indices to the same values.
-   * 
-   * @param {Number} hue A hue value.
-   * @param {Number} saturation A saturation value.
-   * @param {Number} size A size value.
-   * @param {Number} length The length of the arrays.
-   */
-  setHSS(hue, saturation, size, length) {
-    let c = new Float32Array(length * 3);
-
-    for (let i = 0; i &lt; length * 3; i += 3) {
-      c[i] = hue;
-      c[i + 1] = saturation;
-      c[i + 2] = size;
-    }
-
-    this.setColors(c);
-  }
-
-  /**
-   * Set the HSS values.
-   * 
-   * @param {TypedArray} hue An array of hue values.
-   * @param {TypedArray} saturation An array of saturation values.
-   * @param {TypedArray} size An array of size values.
-   * @param {Number} length The length of the arrays.
-   */
-  setHSSFromArrays(hue, saturation, size, length) {
-    let c = new Float32Array(length * 3);
-    let index = 0;
-
-    if (hue.length !== length &amp;&amp; saturation.length !== length &amp;&amp; size.length !== length) {
-      throw 'Hue, saturation and size have to be arrays of length "length" (' + length + ').';
-    }
-
-    for (let i = 0; i &lt; length * 3; i += 3) {
-      c[i] = hue[index];
-      c[i + 1] = saturation[index];
-      c[i + 2] = size[index];
-
-      index++;
-    }
-
-    this.setColors(c);
-  }
-
-  /**
-   * Add a filter to this point helper.
-   * 
-   * @param {String} name The name of the filter.
-   * @param {Lore.FilterBase} filter A filter instance.
-   * @returns {Lore.PointHelper} Itself.
-   */
-  addFilter(name, filter) {
-    filter.setGeometry(this.geometry);
-    this.filters[name] = filter;
-
-    return this;
-  }
-
-  /**
-   * Remove a filter by name.
-   * 
-   * @param {String} name The name of the filter to be removed.
-   * @returns {Lore.PointHelper} Itself.
-   */
-  removeFilter(name) {
-    delete this.filters[name];
-
-    return this;
-  }
-
-  /**
-   * Get a filter by name.
-   * 
-   * @param {String} name The name of a filter.
-   * @returns {Lore.FilterBase} A filter instance.
-   */
-  getFilter(name) {
-    return this.filters[name];
-  }
-}</code></pre>
-        </article>
-    </section>
-
-
-
-
-</div>
-
-<br class="clear">
-
-<footer>
-<<<<<<< HEAD
-    Documentation generated by <a href="https://github.com/jsdoc3/jsdoc">JSDoc 3.5.5</a> on Sun Mar 04 2018 16:38:08 GMT+0100 (W. Europe Standard Time) using the <a href="https://github.com/clenemt/docdash">docdash</a> theme.
-=======
-    Documentation generated by <a href="https://github.com/jsdoc3/jsdoc">JSDoc 3.5.5</a> on Sat Mar 24 2018 17:47:47 GMT+0100 (CET) using the <a href="https://github.com/clenemt/docdash">docdash</a> theme.
->>>>>>> 5daf68d4
-</footer>
-
-<script>prettyPrint();</script>
-<script src="scripts/linenumber.js"></script>
-</body>
-</html>
+<!DOCTYPE html>
+<html lang="en">
+<head>
+    <meta charset="utf-8">
+    <title>Helpers/PointHelper.js - Documentation</title>
+
+    <script src="scripts/prettify/prettify.js"></script>
+    <script src="scripts/prettify/lang-css.js"></script>
+    <!--[if lt IE 9]>
+      <script src="//html5shiv.googlecode.com/svn/trunk/html5.js"></script>
+    <![endif]-->
+    <link type="text/css" rel="stylesheet" href="styles/prettify.css">
+    <link type="text/css" rel="stylesheet" href="styles/jsdoc.css">
+</head>
+<body>
+
+<input type="checkbox" id="nav-trigger" class="nav-trigger" />
+<label for="nav-trigger" class="navicon-button x">
+  <div class="navicon"></div>
+</label>
+
+<label for="nav-trigger" class="overlay"></label>
+
+<nav>
+    <h2><a href="index.html">Home</a></h2><h3>Classes</h3><ul><li><a href="Lore.AABB.html">AABB</a><ul class='methods'><li data-type='method'><a href="Lore.AABB.html#.clone">clone</a></li><li data-type='method'><a href="Lore.AABB.html#.fromPoints">fromPoints</a></li><li data-type='method'><a href="Lore.AABB.html#.getCorners">getCorners</a></li><li data-type='method'><a href="Lore.AABB.html#cylinderTest">cylinderTest</a></li><li data-type='method'><a href="Lore.AABB.html#distanceFromCenterToPointSq">distanceFromCenterToPointSq</a></li><li data-type='method'><a href="Lore.AABB.html#distanceToPointSq">distanceToPointSq</a></li><li data-type='method'><a href="Lore.AABB.html#getLocCode">getLocCode</a></li><li data-type='method'><a href="Lore.AABB.html#rayTest">rayTest</a></li><li data-type='method'><a href="Lore.AABB.html#setLocCode">setLocCode</a></li><li data-type='method'><a href="Lore.AABB.html#testAABB">testAABB</a></li><li data-type='method'><a href="Lore.AABB.html#updateDimensions">updateDimensions</a></li></ul></li><li><a href="Lore.Attribute.html">Attribute</a><ul class='methods'><li data-type='method'><a href="Lore.Attribute.html#bind">bind</a></li><li data-type='method'><a href="Lore.Attribute.html#createBuffer">createBuffer</a></li><li data-type='method'><a href="Lore.Attribute.html#getGlType">getGlType</a></li><li data-type='method'><a href="Lore.Attribute.html#getW">getW</a></li><li data-type='method'><a href="Lore.Attribute.html#getX">getX</a></li><li data-type='method'><a href="Lore.Attribute.html#getY">getY</a></li><li data-type='method'><a href="Lore.Attribute.html#getZ">getZ</a></li><li data-type='method'><a href="Lore.Attribute.html#setFromVector">setFromVector</a></li><li data-type='method'><a href="Lore.Attribute.html#setFromVectorArray">setFromVectorArray</a></li><li data-type='method'><a href="Lore.Attribute.html#setW">setW</a></li><li data-type='method'><a href="Lore.Attribute.html#setX">setX</a></li><li data-type='method'><a href="Lore.Attribute.html#setY">setY</a></li><li data-type='method'><a href="Lore.Attribute.html#setZ">setZ</a></li><li data-type='method'><a href="Lore.Attribute.html#update">update</a></li></ul></li><li><a href="Lore.CameraBase.html">CameraBase</a><ul class='methods'><li data-type='method'><a href="Lore.CameraBase.html#getProjectionMatrix">getProjectionMatrix</a></li><li data-type='method'><a href="Lore.CameraBase.html#getViewMatrix">getViewMatrix</a></li><li data-type='method'><a href="Lore.CameraBase.html#init">init</a></li><li data-type='method'><a href="Lore.CameraBase.html#sceneToScreen">sceneToScreen</a></li><li data-type='method'><a href="Lore.CameraBase.html#setLookAt">setLookAt</a></li><li data-type='method'><a href="Lore.CameraBase.html#updateProjectionMatrix">updateProjectionMatrix</a></li><li data-type='method'><a href="Lore.CameraBase.html#updateViewMatrix">updateViewMatrix</a></li><li data-type='method'><a href="Lore.CameraBase.html#updateViewport">updateViewport</a></li></ul></li><li><a href="Lore.Color.html">Color</a><ul class='methods'><li data-type='method'><a href="Lore.Color.html#.fromHex">fromHex</a></li><li data-type='method'><a href="Lore.Color.html#.gdbHueShift">gdbHueShift</a></li><li data-type='method'><a href="Lore.Color.html#.hslToHex">hslToHex</a></li><li data-type='method'><a href="Lore.Color.html#.hslToRgb">hslToRgb</a></li><li data-type='method'><a href="Lore.Color.html#.hueToRgb">hueToRgb</a></li><li data-type='method'><a href="Lore.Color.html#.rgbToHsl">rgbToHsl</a></li><li data-type='method'><a href="Lore.Color.html#set">set</a></li></ul></li><li><a href="Lore.ControlsBase.html">ControlsBase</a><ul class='methods'><li data-type='method'><a href="Lore.ControlsBase.html#addEventListener">addEventListener</a></li><li data-type='method'><a href="Lore.ControlsBase.html#getLookAt">getLookAt</a></li><li data-type='method'><a href="Lore.ControlsBase.html#initWebVR">initWebVR</a></li><li data-type='method'><a href="Lore.ControlsBase.html#raiseEvent">raiseEvent</a></li><li data-type='method'><a href="Lore.ControlsBase.html#removeEventListener">removeEventListener</a></li><li data-type='method'><a href="Lore.ControlsBase.html#setLookAt">setLookAt</a></li><li data-type='method'><a href="Lore.ControlsBase.html#update">update</a></li></ul></li><li><a href="Lore.CoordinatesHelper.html">CoordinatesHelper</a><ul class='methods'><li data-type='method'><a href="Lore.CoordinatesHelper.html#init">init</a></li></ul></li><li><a href="Lore.CsvFileReader.html">CsvFileReader</a><ul class='methods'><li data-type='method'><a href="Lore.CsvFileReader.html#loaded">loaded</a></li></ul></li><li><a href="Lore.FileReaderBase.html">FileReaderBase</a><ul class='methods'><li data-type='method'><a href="Lore.FileReaderBase.html#addEventListener">addEventListener</a></li><li data-type='method'><a href="Lore.FileReaderBase.html#loaded">loaded</a></li><li data-type='method'><a href="Lore.FileReaderBase.html#raiseEvent">raiseEvent</a></li></ul></li><li><a href="Lore.FilterBase.html">FilterBase</a><ul class='methods'><li data-type='method'><a href="Lore.FilterBase.html#.isVisible">isVisible</a></li><li data-type='method'><a href="Lore.FilterBase.html#filter">filter</a></li><li data-type='method'><a href="Lore.FilterBase.html#getGeometry">getGeometry</a></li><li data-type='method'><a href="Lore.FilterBase.html#reset">reset</a></li><li data-type='method'><a href="Lore.FilterBase.html#setGeometry">setGeometry</a></li></ul></li><li><a href="Lore.FirstPersonControls.html">FirstPersonControls</a><ul class='methods'><li data-type='method'><a href="Lore.FirstPersonControls.html#update">update</a></li></ul></li><li><a href="Lore.Geometry.html">Geometry</a></li><li><a href="Lore.Graph.html">Graph</a><ul class='methods'><li data-type='method'><a href="Lore.Graph.html#.fromEdgeList">fromEdgeList</a></li><li data-type='method'><a href="Lore.Graph.html#forceLayout">forceLayout</a></li><li data-type='method'><a href="Lore.Graph.html#getDistanceMatrix">getDistanceMatrix</a></li><li data-type='method'><a href="Lore.Graph.html#getEdgeList">getEdgeList</a></li><li data-type='method'><a href="Lore.Graph.html#getUnweightedAdjacencyMatrix">getUnweightedAdjacencyMatrix</a></li><li data-type='method'><a href="Lore.Graph.html#kkLayout">kkLayout</a></li></ul></li><li><a href="Lore.HelperBase.html">HelperBase</a><ul class='methods'><li data-type='method'><a href="Lore.HelperBase.html#destruct">destruct</a></li><li data-type='method'><a href="Lore.HelperBase.html#draw">draw</a></li><li data-type='method'><a href="Lore.HelperBase.html#getAttribute">getAttribute</a></li><li data-type='method'><a href="Lore.HelperBase.html#setAttribute">setAttribute</a></li><li data-type='method'><a href="Lore.HelperBase.html#updateAttribute">updateAttribute</a></li><li data-type='method'><a href="Lore.HelperBase.html#updateAttributeAll">updateAttributeAll</a></li></ul></li><li><a href="Lore.InRangeFilter.html">InRangeFilter</a><ul class='methods'><li data-type='method'><a href="Lore.InRangeFilter.html#filter">filter</a></li><li data-type='method'><a href="Lore.InRangeFilter.html#getMax">getMax</a></li><li data-type='method'><a href="Lore.InRangeFilter.html#getMin">getMin</a></li><li data-type='method'><a href="Lore.InRangeFilter.html#reset">reset</a></li><li data-type='method'><a href="Lore.InRangeFilter.html#setMax">setMax</a></li><li data-type='method'><a href="Lore.InRangeFilter.html#setMin">setMin</a></li></ul></li><li><a href="Lore.Matrix3f.html">Matrix3f</a><ul class='methods'><li data-type='method'><a href="Lore.Matrix3f.html#clone">clone</a></li><li data-type='method'><a href="Lore.Matrix3f.html#equals">equals</a></li></ul></li><li><a href="Lore.Matrix4f.html">Matrix4f</a><ul class='methods'><li data-type='method'><a href="Lore.Matrix4f.html#.compose">compose</a></li><li data-type='method'><a href="Lore.Matrix4f.html#.fromQuaternion">fromQuaternion</a></li><li data-type='method'><a href="Lore.Matrix4f.html#.invert">invert</a></li><li data-type='method'><a href="Lore.Matrix4f.html#.lookAt">lookAt</a></li><li data-type='method'><a href="Lore.Matrix4f.html#.multiply">multiply</a></li><li data-type='method'><a href="Lore.Matrix4f.html#clone">clone</a></li><li data-type='method'><a href="Lore.Matrix4f.html#compose">compose</a></li><li data-type='method'><a href="Lore.Matrix4f.html#decompose">decompose</a></li><li data-type='method'><a href="Lore.Matrix4f.html#determinant">determinant</a></li><li data-type='method'><a href="Lore.Matrix4f.html#equals">equals</a></li><li data-type='method'><a href="Lore.Matrix4f.html#invert">invert</a></li><li data-type='method'><a href="Lore.Matrix4f.html#multiplyA">multiplyA</a></li><li data-type='method'><a href="Lore.Matrix4f.html#multiplyB">multiplyB</a></li><li data-type='method'><a href="Lore.Matrix4f.html#scale">scale</a></li><li data-type='method'><a href="Lore.Matrix4f.html#set">set</a></li><li data-type='method'><a href="Lore.Matrix4f.html#setPosition">setPosition</a></li><li data-type='method'><a href="Lore.Matrix4f.html#setRotation">setRotation</a></li><li data-type='method'><a href="Lore.Matrix4f.html#toString">toString</a></li></ul></li><li><a href="Lore.MatrixFileReader.html">MatrixFileReader</a><ul class='methods'><li data-type='method'><a href="Lore.MatrixFileReader.html#loaded">loaded</a></li></ul></li><li><a href="Lore.Node.html">Node</a><ul class='methods'><li data-type='method'><a href="Lore.Node.html#.createGUID">createGUID</a></li><li data-type='method'><a href="Lore.Node.html#applyMatrix">applyMatrix</a></li><li data-type='method'><a href="Lore.Node.html#getForwardVector">getForwardVector</a></li><li data-type='method'><a href="Lore.Node.html#getModelMatrix">getModelMatrix</a></li><li data-type='method'><a href="Lore.Node.html#getRightVector">getRightVector</a></li><li data-type='method'><a href="Lore.Node.html#getRotationMatrix">getRotationMatrix</a></li><li data-type='method'><a href="Lore.Node.html#getUpVector">getUpVector</a></li><li data-type='method'><a href="Lore.Node.html#rotate">rotate</a></li><li data-type='method'><a href="Lore.Node.html#rotateX">rotateX</a></li><li data-type='method'><a href="Lore.Node.html#rotateY">rotateY</a></li><li data-type='method'><a href="Lore.Node.html#rotateZ">rotateZ</a></li><li data-type='method'><a href="Lore.Node.html#setRotation">setRotation</a></li><li data-type='method'><a href="Lore.Node.html#setTranslation">setTranslation</a></li><li data-type='method'><a href="Lore.Node.html#translateOnAxis">translateOnAxis</a></li><li data-type='method'><a href="Lore.Node.html#translateX">translateX</a></li><li data-type='method'><a href="Lore.Node.html#translateY">translateY</a></li><li data-type='method'><a href="Lore.Node.html#translateZ">translateZ</a></li><li data-type='method'><a href="Lore.Node.html#update">update</a></li></ul></li><li><a href="Lore.Octree.html">Octree</a><ul class='methods'><li data-type='method'><a href="Lore.Octree.html#.clone">clone</a></li><li data-type='method'><a href="Lore.Octree.html#.concatTypedArrays">concatTypedArrays</a></li><li data-type='method'><a href="Lore.Octree.html#.mergeCellDistances">mergeCellDistances</a></li><li data-type='method'><a href="Lore.Octree.html#.mergePointDistances">mergePointDistances</a></li><li data-type='method'><a href="Lore.Octree.html#build">build</a></li><li data-type='method'><a href="Lore.Octree.html#cellDistancesSq">cellDistancesSq</a></li><li data-type='method'><a href="Lore.Octree.html#expandNeighbourhood">expandNeighbourhood</a></li><li data-type='method'><a href="Lore.Octree.html#generateLocCode">generateLocCode</a></li><li data-type='method'><a href="Lore.Octree.html#getCellDistancesToPoint">getCellDistancesToPoint</a></li><li data-type='method'><a href="Lore.Octree.html#getCenters">getCenters</a></li><li data-type='method'><a href="Lore.Octree.html#getClosestBox">getClosestBox</a></li><li data-type='method'><a href="Lore.Octree.html#getClosestBoxFromCenter">getClosestBoxFromCenter</a></li><li data-type='method'><a href="Lore.Octree.html#getClosestPoint">getClosestPoint</a></li><li data-type='method'><a href="Lore.Octree.html#getDepth">getDepth</a></li><li data-type='method'><a href="Lore.Octree.html#getFarthestBox">getFarthestBox</a></li><li data-type='method'><a href="Lore.Octree.html#getFarthestPoint">getFarthestPoint</a></li><li data-type='method'><a href="Lore.Octree.html#getLocCodes">getLocCodes</a></li><li data-type='method'><a href="Lore.Octree.html#getNeighbours">getNeighbours</a></li><li data-type='method'><a href="Lore.Octree.html#getParent">getParent</a></li><li data-type='method'><a href="Lore.Octree.html#kNearestNeighbours">kNearestNeighbours</a></li><li data-type='method'><a href="Lore.Octree.html#pointDistancesSq">pointDistancesSq</a></li><li data-type='method'><a href="Lore.Octree.html#raySearch">raySearch</a></li><li data-type='method'><a href="Lore.Octree.html#traverse">traverse</a></li><li data-type='method'><a href="Lore.Octree.html#traverseIf">traverseIf</a></li></ul></li><li><a href="Lore.OctreeHelper.html">OctreeHelper</a><ul class='methods'><li data-type='method'><a href="Lore.OctreeHelper.html#addEventListener">addEventListener</a></li><li data-type='method'><a href="Lore.OctreeHelper.html#addSelected">addSelected</a></li><li data-type='method'><a href="Lore.OctreeHelper.html#clearSelected">clearSelected</a></li><li data-type='method'><a href="Lore.OctreeHelper.html#destruct">destruct</a></li><li data-type='method'><a href="Lore.OctreeHelper.html#drawBoxes">drawBoxes</a></li><li data-type='method'><a href="Lore.OctreeHelper.html#drawCenters">drawCenters</a></li><li data-type='method'><a href="Lore.OctreeHelper.html#getIntersections">getIntersections</a></li><li data-type='method'><a href="Lore.OctreeHelper.html#getScreenPosition">getScreenPosition</a></li><li data-type='method'><a href="Lore.OctreeHelper.html#hide">hide</a></li><li data-type='method'><a href="Lore.OctreeHelper.html#init">init</a></li><li data-type='method'><a href="Lore.OctreeHelper.html#raiseEvent">raiseEvent</a></li><li data-type='method'><a href="Lore.OctreeHelper.html#rayIntersections">rayIntersections</a></li><li data-type='method'><a href="Lore.OctreeHelper.html#removeSelected">removeSelected</a></li><li data-type='method'><a href="Lore.OctreeHelper.html#selectedContains">selectedContains</a></li><li data-type='method'><a href="Lore.OctreeHelper.html#selectHovered">selectHovered</a></li><li data-type='method'><a href="Lore.OctreeHelper.html#setHovered">setHovered</a></li><li data-type='method'><a href="Lore.OctreeHelper.html#setPointSizeFromZoom">setPointSizeFromZoom</a></li><li data-type='method'><a href="Lore.OctreeHelper.html#setThreshold">setThreshold</a></li><li data-type='method'><a href="Lore.OctreeHelper.html#showCenters">showCenters</a></li><li data-type='method'><a href="Lore.OctreeHelper.html#showCubes">showCubes</a></li></ul></li><li><a href="Lore.OrbitalControls.html">OrbitalControls</a><ul class='methods'><li data-type='method'><a href="Lore.OrbitalControls.html#limitRotationToHorizon">limitRotationToHorizon</a></li><li data-type='method'><a href="Lore.OrbitalControls.html#setBackView">setBackView</a></li><li data-type='method'><a href="Lore.OrbitalControls.html#setBottomView">setBottomView</a></li><li data-type='method'><a href="Lore.OrbitalControls.html#setFreeView">setFreeView</a></li><li data-type='method'><a href="Lore.OrbitalControls.html#setFrontView">setFrontView</a></li><li data-type='method'><a href="Lore.OrbitalControls.html#setLeftView">setLeftView</a></li><li data-type='method'><a href="Lore.OrbitalControls.html#setRadius">setRadius</a></li><li data-type='method'><a href="Lore.OrbitalControls.html#setRightView">setRightView</a></li><li data-type='method'><a href="Lore.OrbitalControls.html#setTopView">setTopView</a></li><li data-type='method'><a href="Lore.OrbitalControls.html#setView">setView</a></li><li data-type='method'><a href="Lore.OrbitalControls.html#setZoom">setZoom</a></li><li data-type='method'><a href="Lore.OrbitalControls.html#update">update</a></li><li data-type='method'><a href="Lore.OrbitalControls.html#zoomIn">zoomIn</a></li><li data-type='method'><a href="Lore.OrbitalControls.html#zoomOut">zoomOut</a></li></ul></li><li><a href="Lore.OrthographicCamera.html">OrthographicCamera</a><ul class='methods'><li data-type='method'><a href="Lore.OrthographicCamera.html#updateProjectionMatrix">updateProjectionMatrix</a></li><li data-type='method'><a href="Lore.OrthographicCamera.html#updateViewport">updateViewport</a></li></ul></li><li><a href="Lore.PerspectiveCamera.html">PerspectiveCamera</a><ul class='methods'><li data-type='method'><a href="Lore.PerspectiveCamera.html#updateProjectionMatrix">updateProjectionMatrix</a></li><li data-type='method'><a href="Lore.PerspectiveCamera.html#updateViewport">updateViewport</a></li></ul></li><li><a href="Lore.PointHelper.html">PointHelper</a><ul class='methods'><li data-type='method'><a href="Lore.PointHelper.html#addFilter">addFilter</a></li><li data-type='method'><a href="Lore.PointHelper.html#getCenter">getCenter</a></li><li data-type='method'><a href="Lore.PointHelper.html#getCutoff">getCutoff</a></li><li data-type='method'><a href="Lore.PointHelper.html#getDimensions">getDimensions</a></li><li data-type='method'><a href="Lore.PointHelper.html#getFilter">getFilter</a></li><li data-type='method'><a href="Lore.PointHelper.html#getHue">getHue</a></li><li data-type='method'><a href="Lore.PointHelper.html#getMaxLength">getMaxLength</a></li><li data-type='method'><a href="Lore.PointHelper.html#getMaxRadius">getMaxRadius</a></li><li data-type='method'><a href="Lore.PointHelper.html#getPointScale">getPointScale</a></li><li data-type='method'><a href="Lore.PointHelper.html#getPointSize">getPointSize</a></li><li data-type='method'><a href="Lore.PointHelper.html#getPosition">getPosition</a></li><li data-type='method'><a href="Lore.PointHelper.html#getSaturation">getSaturation</a></li><li data-type='method'><a href="Lore.PointHelper.html#getSize">getSize</a></li><li data-type='method'><a href="Lore.PointHelper.html#initPointSize">initPointSize</a></li><li data-type='method'><a href="Lore.PointHelper.html#removeFilter">removeFilter</a></li><li data-type='method'><a href="Lore.PointHelper.html#setColors">setColors</a></li><li data-type='method'><a href="Lore.PointHelper.html#setCutoff">setCutoff</a></li><li data-type='method'><a href="Lore.PointHelper.html#setFogDistance">setFogDistance</a></li><li data-type='method'><a href="Lore.PointHelper.html#setHSS">setHSS</a></li><li data-type='method'><a href="Lore.PointHelper.html#setHSSFromArrays">setHSSFromArrays</a></li><li data-type='method'><a href="Lore.PointHelper.html#setHue">setHue</a></li><li data-type='method'><a href="Lore.PointHelper.html#setPointScale">setPointScale</a></li><li data-type='method'><a href="Lore.PointHelper.html#setPointSize">setPointSize</a></li><li data-type='method'><a href="Lore.PointHelper.html#setPositions">setPositions</a></li><li data-type='method'><a href="Lore.PointHelper.html#setPositionsXYZ">setPositionsXYZ</a></li><li data-type='method'><a href="Lore.PointHelper.html#setPositionsXYZHSS">setPositionsXYZHSS</a></li><li data-type='method'><a href="Lore.PointHelper.html#setRGB">setRGB</a></li><li data-type='method'><a href="Lore.PointHelper.html#setSaturation">setSaturation</a></li><li data-type='method'><a href="Lore.PointHelper.html#setSize">setSize</a></li><li data-type='method'><a href="Lore.PointHelper.html#updateColor">updateColor</a></li><li data-type='method'><a href="Lore.PointHelper.html#updateColors">updateColors</a></li><li data-type='method'><a href="Lore.PointHelper.html#updateHue">updateHue</a></li><li data-type='method'><a href="Lore.PointHelper.html#updatePointSize">updatePointSize</a></li></ul></li><li><a href="Lore.ProjectionMatrix.html">ProjectionMatrix</a><ul class='methods'><li data-type='method'><a href="Lore.ProjectionMatrix.html#setOrthographic">setOrthographic</a></li><li data-type='method'><a href="Lore.ProjectionMatrix.html#setPerspective">setPerspective</a></li></ul></li><li><a href="Lore.Quaternion.html">Quaternion</a><ul class='methods'><li data-type='method'><a href="Lore.Quaternion.html#.add">add</a></li><li data-type='method'><a href="Lore.Quaternion.html#.conjugate">conjugate</a></li><li data-type='method'><a href="Lore.Quaternion.html#.dot">dot</a></li><li data-type='method'><a href="Lore.Quaternion.html#.fromMatrix">fromMatrix</a></li><li data-type='method'><a href="Lore.Quaternion.html#.inverse">inverse</a></li><li data-type='method'><a href="Lore.Quaternion.html#.multiply">multiply</a></li><li data-type='method'><a href="Lore.Quaternion.html#.multiplyScalar">multiplyScalar</a></li><li data-type='method'><a href="Lore.Quaternion.html#.normalize">normalize</a></li><li data-type='method'><a href="Lore.Quaternion.html#.slerp">slerp</a></li><li data-type='method'><a href="Lore.Quaternion.html#.subtract">subtract</a></li><li data-type='method'><a href="Lore.Quaternion.html#add">add</a></li><li data-type='method'><a href="Lore.Quaternion.html#clone">clone</a></li><li data-type='method'><a href="Lore.Quaternion.html#conjugate">conjugate</a></li><li data-type='method'><a href="Lore.Quaternion.html#dot">dot</a></li><li data-type='method'><a href="Lore.Quaternion.html#equals">equals</a></li><li data-type='method'><a href="Lore.Quaternion.html#getW">getW</a></li><li data-type='method'><a href="Lore.Quaternion.html#getX">getX</a></li><li data-type='method'><a href="Lore.Quaternion.html#getY">getY</a></li><li data-type='method'><a href="Lore.Quaternion.html#getZ">getZ</a></li><li data-type='method'><a href="Lore.Quaternion.html#inverse">inverse</a></li><li data-type='method'><a href="Lore.Quaternion.html#length">length</a></li><li data-type='method'><a href="Lore.Quaternion.html#lengthSq">lengthSq</a></li><li data-type='method'><a href="Lore.Quaternion.html#lookAt">lookAt</a></li><li data-type='method'><a href="Lore.Quaternion.html#multiplyA">multiplyA</a></li><li data-type='method'><a href="Lore.Quaternion.html#multiplyB">multiplyB</a></li><li data-type='method'><a href="Lore.Quaternion.html#multiplyScalar">multiplyScalar</a></li><li data-type='method'><a href="Lore.Quaternion.html#normalize">normalize</a></li><li data-type='method'><a href="Lore.Quaternion.html#rotateX">rotateX</a></li><li data-type='method'><a href="Lore.Quaternion.html#rotateY">rotateY</a></li><li data-type='method'><a href="Lore.Quaternion.html#rotateZ">rotateZ</a></li><li data-type='method'><a href="Lore.Quaternion.html#set">set</a></li><li data-type='method'><a href="Lore.Quaternion.html#setFromAxisAngle">setFromAxisAngle</a></li><li data-type='method'><a href="Lore.Quaternion.html#setFromMatrix">setFromMatrix</a></li><li data-type='method'><a href="Lore.Quaternion.html#setFromUnitVectors">setFromUnitVectors</a></li><li data-type='method'><a href="Lore.Quaternion.html#setW">setW</a></li><li data-type='method'><a href="Lore.Quaternion.html#setX">setX</a></li><li data-type='method'><a href="Lore.Quaternion.html#setY">setY</a></li><li data-type='method'><a href="Lore.Quaternion.html#setZ">setZ</a></li><li data-type='method'><a href="Lore.Quaternion.html#subtract">subtract</a></li><li data-type='method'><a href="Lore.Quaternion.html#toRotationMatrix">toRotationMatrix</a></li><li data-type='method'><a href="Lore.Quaternion.html#toString">toString</a></li></ul></li><li><a href="Lore.RadixSort.html">RadixSort</a><ul class='methods'><li data-type='method'><a href="Lore.RadixSort.html#initHistograms">initHistograms</a></li><li data-type='method'><a href="Lore.RadixSort.html#lsbPass">lsbPass</a></li><li data-type='method'><a href="Lore.RadixSort.html#msbPass">msbPass</a></li><li data-type='method'><a href="Lore.RadixSort.html#pass">pass</a></li><li data-type='method'><a href="Lore.RadixSort.html#sort">sort</a></li></ul></li><li><a href="Lore.Ray.html">Ray</a><ul class='methods'><li data-type='method'><a href="Lore.Ray.html#applyProjection">applyProjection</a></li><li data-type='method'><a href="Lore.Ray.html#closestPointToPoint">closestPointToPoint</a></li><li data-type='method'><a href="Lore.Ray.html#copyFrom">copyFrom</a></li><li data-type='method'><a href="Lore.Ray.html#distanceSqToPoint">distanceSqToPoint</a></li></ul></li><li><a href="Lore.Raycaster.html">Raycaster</a><ul class='methods'><li data-type='method'><a href="Lore.Raycaster.html#set">set</a></li></ul></li><li><a href="Lore.Renderer.html">Renderer</a><ul class='methods'><li data-type='method'><a href="Lore.Renderer.html#animate">animate</a></li><li data-type='method'><a href="Lore.Renderer.html#createGeometry">createGeometry</a></li><li data-type='method'><a href="Lore.Renderer.html#disableContextMenu">disableContextMenu</a></li><li data-type='method'><a href="Lore.Renderer.html#getDevicePixelRatio">getDevicePixelRatio</a></li><li data-type='method'><a href="Lore.Renderer.html#getHeight">getHeight</a></li><li data-type='method'><a href="Lore.Renderer.html#getWidth">getWidth</a></li><li data-type='method'><a href="Lore.Renderer.html#init">init</a></li><li data-type='method'><a href="Lore.Renderer.html#setClearColor">setClearColor</a></li><li data-type='method'><a href="Lore.Renderer.html#setMaxFps">setMaxFps</a></li><li data-type='method'><a href="Lore.Renderer.html#updateViewport">updateViewport</a></li></ul></li><li><a href="Lore.Shader.html">Shader</a></li><li><a href="Lore.SphericalCoords.html">SphericalCoords</a><ul class='methods'><li data-type='method'><a href="Lore.SphericalCoords.html#clone">clone</a></li><li data-type='method'><a href="Lore.SphericalCoords.html#limit">limit</a></li><li data-type='method'><a href="Lore.SphericalCoords.html#secure">secure</a></li><li data-type='method'><a href="Lore.SphericalCoords.html#set">set</a></li><li data-type='method'><a href="Lore.SphericalCoords.html#setFromVector">setFromVector</a></li><li data-type='method'><a href="Lore.SphericalCoords.html#toString">toString</a></li></ul></li><li><a href="Lore.Statistics.html">Statistics</a><ul class='methods'><li data-type='method'><a href="Lore.Statistics.html#.getPercentile">getPercentile</a></li><li data-type='method'><a href="Lore.Statistics.html#.normalize">normalize</a></li><li data-type='method'><a href="Lore.Statistics.html#.normalizeNoOutliers">normalizeNoOutliers</a></li><li data-type='method'><a href="Lore.Statistics.html#.randomNormal">randomNormal</a></li><li data-type='method'><a href="Lore.Statistics.html#.randomNormalInRange">randomNormalInRange</a></li><li data-type='method'><a href="Lore.Statistics.html#.randomNormalScaled">randomNormalScaled</a></li><li data-type='method'><a href="Lore.Statistics.html#.scale">scale</a></li><li data-type='method'><a href="Lore.Statistics.html#.transpose2dArray">transpose2dArray</a></li></ul></li><li><a href="Lore.Tree.html">Tree</a><ul class='methods'><li data-type='method'><a href="Lore.Tree.html#.fromEdgeList">fromEdgeList</a></li><li data-type='method'><a href="Lore.Tree.html#layout">layout</a></li></ul></li><li><a href="Lore.Uniform.html">Uniform</a><ul class='methods'><li data-type='method'><a href="Lore.Uniform.html#.Set">Set</a></li><li data-type='method'><a href="Lore.Uniform.html#setValue">setValue</a></li></ul></li><li><a href="Lore.Utils.html">Utils</a><ul class='methods'><li data-type='method'><a href="Lore.Utils.html#.arrayContains">arrayContains</a></li><li data-type='method'><a href="Lore.Utils.html#.concatTypedArrays">concatTypedArrays</a></li><li data-type='method'><a href="Lore.Utils.html#.extend">extend</a></li><li data-type='method'><a href="Lore.Utils.html#.isFloat">isFloat</a></li><li data-type='method'><a href="Lore.Utils.html#.isInt">isInt</a></li><li data-type='method'><a href="Lore.Utils.html#.jsonp">jsonp</a></li><li data-type='method'><a href="Lore.Utils.html#.mergePointDistances">mergePointDistances</a></li><li data-type='method'><a href="Lore.Utils.html#.msb">msb</a></li></ul></li><li><a href="Lore.Vector3f.html">Vector3f</a><ul class='methods'><li data-type='method'><a href="Lore.Vector3f.html#.add">add</a></li><li data-type='method'><a href="Lore.Vector3f.html#.cross">cross</a></li><li data-type='method'><a href="Lore.Vector3f.html#.divide">divide</a></li><li data-type='method'><a href="Lore.Vector3f.html#.divideScalar">divideScalar</a></li><li data-type='method'><a href="Lore.Vector3f.html#.dot">dot</a></li><li data-type='method'><a href="Lore.Vector3f.html#.forward">forward</a></li><li data-type='method'><a href="Lore.Vector3f.html#.multiply">multiply</a></li><li data-type='method'><a href="Lore.Vector3f.html#.multiplyScalar">multiplyScalar</a></li><li data-type='method'><a href="Lore.Vector3f.html#.normalize">normalize</a></li><li data-type='method'><a href="Lore.Vector3f.html#.right">right</a></li><li data-type='method'><a href="Lore.Vector3f.html#.subtract">subtract</a></li><li data-type='method'><a href="Lore.Vector3f.html#.up">up</a></li><li data-type='method'><a href="Lore.Vector3f.html#add">add</a></li><li data-type='method'><a href="Lore.Vector3f.html#applyProjection">applyProjection</a></li><li data-type='method'><a href="Lore.Vector3f.html#applyQuaternion">applyQuaternion</a></li><li data-type='method'><a href="Lore.Vector3f.html#clone">clone</a></li><li data-type='method'><a href="Lore.Vector3f.html#copyFrom">copyFrom</a></li><li data-type='method'><a href="Lore.Vector3f.html#cross">cross</a></li><li data-type='method'><a href="Lore.Vector3f.html#distanceTo">distanceTo</a></li><li data-type='method'><a href="Lore.Vector3f.html#distanceToSq">distanceToSq</a></li><li data-type='method'><a href="Lore.Vector3f.html#divide">divide</a></li><li data-type='method'><a href="Lore.Vector3f.html#divideScalar">divideScalar</a></li><li data-type='method'><a href="Lore.Vector3f.html#dot">dot</a></li><li data-type='method'><a href="Lore.Vector3f.html#equals">equals</a></li><li data-type='method'><a href="Lore.Vector3f.html#getX">getX</a></li><li data-type='method'><a href="Lore.Vector3f.html#getY">getY</a></li><li data-type='method'><a href="Lore.Vector3f.html#getZ">getZ</a></li><li data-type='method'><a href="Lore.Vector3f.html#length">length</a></li><li data-type='method'><a href="Lore.Vector3f.html#lengthSq">lengthSq</a></li><li data-type='method'><a href="Lore.Vector3f.html#multiply">multiply</a></li><li data-type='method'><a href="Lore.Vector3f.html#multiplyScalar">multiplyScalar</a></li><li data-type='method'><a href="Lore.Vector3f.html#normalize">normalize</a></li><li data-type='method'><a href="Lore.Vector3f.html#project">project</a></li><li data-type='method'><a href="Lore.Vector3f.html#set">set</a></li><li data-type='method'><a href="Lore.Vector3f.html#setFromSphericalCoords">setFromSphericalCoords</a></li><li data-type='method'><a href="Lore.Vector3f.html#setLength">setLength</a></li><li data-type='method'><a href="Lore.Vector3f.html#setX">setX</a></li><li data-type='method'><a href="Lore.Vector3f.html#setY">setY</a></li><li data-type='method'><a href="Lore.Vector3f.html#setZ">setZ</a></li><li data-type='method'><a href="Lore.Vector3f.html#subtract">subtract</a></li><li data-type='method'><a href="Lore.Vector3f.html#toDirection">toDirection</a></li><li data-type='method'><a href="Lore.Vector3f.html#toString">toString</a></li><li data-type='method'><a href="Lore.Vector3f.html#unproject">unproject</a></li></ul></li></ul><h3>Global</h3><ul><li><a href="global.html#Lore">Lore</a></li></ul>
+</nav>
+
+<div id="main">
+    
+    <h1 class="page-title">Helpers/PointHelper.js</h1>
+    
+
+    
+
+
+
+    
+    <section>
+        <article>
+            <pre class="prettyprint source linenums"><code>/** 
+ * A helper class wrapping a point cloud.
+ * 
+ * @property {Object} opts An object containing options.
+ * @property {Number[]} indices Indices associated with the data.
+ * @property {Lore.Octree} octree The octree associated with the point cloud.
+ * @property {Object} filters A map mapping filter names to Lore.Filter instances associated with this helper class.
+ * @property {Number} pointSize The scaled and constrained point size of this data.
+ * @property {Number} pointScale The scale of the point size.
+ * @property {Number} rawPointSize The point size before scaling and constraints.
+ * @property {Object} dimensions An object with the properties min and max, each a 3D vector containing the extremes.
+ */
+Lore.PointHelper = class PointHelper extends Lore.HelperBase {
+  /**
+   * Creates an instance of PointHelper.
+   * @param {Lore.Renderer} renderer An instance of Lore.Renderer.
+   * @param {String} geometryName The name of this geometry.
+   * @param {String} shaderName The name of the shader used to render the geometry.
+   * @param {Object} options An object containing options.
+   */
+  constructor(renderer, geometryName, shaderName, options) {
+    super(renderer, geometryName, shaderName);
+
+    let defaults = {
+      octree: true,
+      octreeThreshold: 500.0,
+      octreeMaxDepth: 8,
+      pointScale: 1.0,
+      maxPointSize: 100.0
+    };
+
+    this.opts = Lore.Utils.extend(true, defaults, options);
+    this.indices = null;
+    this.octree = null;
+    this.geometry.setMode(Lore.DrawModes.points);
+    this.initPointSize();
+    this.filters = {};
+    this.pointScale = this.opts.pointScale;
+    this.rawPointSize = 1.0;
+    this.pointSize = this.rawPointSize * this.pointScale;
+
+    this.dimensions = {
+      min: new Lore.Vector3f(Number.POSITIVE_INFINITY, Number.POSITIVE_INFINITY, Number.POSITIVE_INFINITY),
+      max: new Lore.Vector3f(Number.NEGATIVE_INFINITY, Number.NEGATIVE_INFINITY, Number.NEGATIVE_INFINITY)
+    };
+  }
+
+  /**
+   * Get the max length of the length of three arrays.
+   * 
+   * @param {Array} x 
+   * @param {Array} y 
+   * @param {Array} z 
+   * @returns {Number} The length of the largest array.
+   */
+  getMaxLength(x, y, z) {
+    return Math.max(x.length, Math.max(y.length, z.length));
+  }
+
+  /**
+   * Returns an object containing the dimensions of this point cloud.
+   * 
+   * @returns {Object} An object with the properties min and max, each a 3D vector containing the extremes.
+   */
+  getDimensions() {
+    return this.dimensions;
+  }
+
+  /**
+   * Get the center (average) of the point cloud.
+   * 
+   * @returns {Lore.Vector3f} The center (average) of the point cloud.
+   */
+  getCenter() {
+    return new Lore.Vector3f((this.dimensions.max.getX() + this.dimensions.min.getX()) / 2.0,
+      (this.dimensions.max.getY() + this.dimensions.min.getY()) / 2.0,
+      (this.dimensions.max.getZ() + this.dimensions.min.getZ()) / 2.0);
+  }
+
+  /**
+   * Gets the distance between the center and the point furthest from the center.
+   * 
+   * @return {Number} The maximal radius.
+   */
+  getMaxRadius() {
+    let center = this.getCenter();
+    return center.subtract(this.dimensions.max).length();
+  }
+
+  /**
+   * Set the positions of points in this point cloud.
+   * 
+   * @param {TypedArray} positions The positions (linear array).
+   * @returns {Lore.PointHelper} Itself.
+   */
+  setPositions(positions) {
+    // Min, max will NOT be calculated as of now!
+    // TODO?
+
+    this.setAttribute('position', positions);
+
+    return this;
+  }
+
+  /**
+   * Set the positions of points in this point clouds.
+   * 
+   * @param {TypedArray} x An array containing the x components.
+   * @param {TypedArray} y An array containing the y components.
+   * @param {TypedArray} z An array containing the z components.
+   * @param {Number} length The length of the arrays.
+   * @returns {Lore.PointHelper} Itself.
+   */
+  setPositionsXYZ(x, y, z, length) {
+    let positions = new Float32Array(length * 3);
+
+    for (var i = 0; i &lt; length; i++) {
+      let j = 3 * i;
+
+      positions[j] = x[i] || 0;
+      positions[j + 1] = y[i] || 0;
+      positions[j + 2] = z[i] || 0;
+
+      if (x[i] > this.dimensions.max.getX()) {
+        this.dimensions.max.setX(x[i]);
+      }
+
+      if (x[i] &lt; this.dimensions.min.getX()) {
+        this.dimensions.min.setX(x[i]);
+      }
+
+      if (y[i] > this.dimensions.max.getY()) {
+        this.dimensions.max.setY(y[i]);
+      }
+
+      if (y[i] &lt; this.dimensions.min.getY()) {
+        this.dimensions.min.setY(y[i]);
+      }
+
+      if (z[i] > this.dimensions.max.getZ()) {
+        this.dimensions.max.setZ(z[i]);
+      }
+
+      if (z[i] &lt; this.dimensions.min.getZ()) {
+        this.dimensions.min.setZ(z[i]);
+      }
+    }
+
+    if (this.opts.octree) {
+      let initialBounds = Lore.AABB.fromPoints(positions);
+      let indices = new Uint32Array(length);
+
+      for (var i = 0; i &lt; length; i++) {
+        indices[i] = i;
+      }
+
+      this.octree = new Lore.Octree(this.opts.octreeThreshold, this.opts.octreeMaxDepth);
+      this.octree.build(indices, positions, initialBounds);
+    }
+
+    this.setAttribute('position', positions);
+
+    return this;
+  }
+
+  /**
+   * Set the positions and the HSS (Hue, Saturation, Size) values of the points in the point cloud.
+   * 
+   * @param {TypedArray} x An array containing the x components.
+   * @param {TypedArray} y An array containing the y components.
+   * @param {TypedArray} z An array containing the z components.
+   * @param {TypedArray} hue An array containing the hues of the data points.
+   * @param {TypedArray} saturation An array containing the saturations of the data points.
+   * @param {TypedArray} size An array containing the sizes of the data points.
+   * @returns {Lore.PointHelper} Itself.
+   */
+  setPositionsXYZHSS(x, y, z, hue, saturation, size) {
+    let length = this.getMaxLength(x, y, z);
+
+    this.setPositionsXYZ(x, y, z, length);
+
+    if (typeof hue === 'number' &amp;&amp; typeof saturation === 'number' &amp;&amp; typeof size === 'number') {
+      this.setHSS(hue, saturation, size, length);
+    } else if (typeof hue !== 'number' &amp;&amp; typeof saturation !== 'number' &amp;&amp; typeof size !== 'number') {
+      this.setHSSFromArrays(hue, saturation, size, length);
+    } else {
+      if (typeof hue === 'number') {
+        let hueTmp = new Float32Array(length);
+        hueTmp.fill(hue);
+        hue = hueTmp;
+      }
+
+      if (typeof saturation === 'number') {
+        let saturationTmp = new Float32Array(length);
+        saturationTmp.fill(saturation);
+        saturation = saturationTmp;
+      }
+
+      if (typeof size === 'number') {
+        let sizeTmp = new Float32Array(length);
+        sizeTmp.fill(size);
+        size = sizeTmp;
+      }
+
+      this.setHSSFromArrays(hue, saturation, size, length);
+    }
+
+    // TODO: Check why the projection matrix update is needed
+    this.renderer.camera.updateProjectionMatrix();
+    this.renderer.camera.updateViewMatrix();
+
+    return this;
+  }
+
+  /**
+   * Set the hue from an rgb values.
+   * 
+   * @param {TypeArray} r An array containing the red components of the colors.
+   * @param {TypeArray} g An array containing the green components of the colors.
+   * @param {TypeArray} b An array containing the blue components of the colors.
+   * @returns {Lore.PointHelper} Itself.
+   */
+  setRGB(r, g, b) {
+    let c = new Float32Array(r.length * 3);
+    let colors = this.getAttribute('color');
+
+    for (let i = 0; i &lt; r.length; i++) {
+      let j = 3 * i;
+
+      c[j] = r[i];
+      c[j + 1] = g[i];
+      c[j + 2] = b[i];
+    }
+
+    // Convert to HOS (Hue, Saturation, Size)
+    for (let i = 0; i &lt; c.length; i += 3) {
+      let r = c[i];
+      let g = c[i + 1];
+      let b = c[i + 2];
+
+      c[i] = Lore.Color.rgbToHsl(r, g, b)[0];
+      c[i + 1] = colors[i + 1];
+      c[i + 2] = colors[i + 2];
+    }
+
+    this.updateColors(c);
+
+    return this;
+  }
+
+  /**
+   * Set the colors (HSS) for the points.
+   * 
+   * @param {TypedArray} colors An array containing the HSS values.
+   * @returns {Lore.PointHelper} Itself.
+   */
+  setColors(colors) {
+    this.setAttribute('color', colors);
+
+    return this;
+  }
+
+  /**
+   * Update the colors (HSS) for the points.
+   * 
+   * @param {TypedArray} colors An array containing the HSS values.
+   * @returns {Lore.PointHelper} Itself.
+   */
+  updateColors(colors) {
+    this.updateAttributeAll('color', colors);
+
+    return this;
+  }
+
+  /**
+   * Update the color (HSS) at a specific index.
+   * 
+   * @param {Number} index The index of the data point.
+   * @param {Lore.Color} color An instance of Lore.Color containing HSS values.
+   * @returns {Lore.PointHelper} Itself.
+   */
+  updateColor(index, color) {
+    this.updateAttribute('color', index, color.components);
+
+    return this;
+  }
+
+  /**
+   * Set the global point size.
+   * 
+   * @param {Number} size The global point size.
+   * @returns {Number} The threshold for the raycaster.
+   */
+  setPointSize(size) {
+    this.rawPointSize = size;
+
+    this.updatePointSize();
+
+    let pointSize = this.rawPointSize * this.opts.pointScale;
+
+    if (pointSize > this.opts.maxPointSize) {
+      return 0.5 * (this.opts.maxPointSize / pointSize);
+    } else {
+      return 0.5;
+    }
+  }
+
+  /**
+   * Updates the displayed point size.
+   */
+  updatePointSize() {
+    let pointSize = this.rawPointSize * this.opts.pointScale;
+
+    if (pointSize > this.opts.maxPointSize) {
+      this.pointSize = this.opts.maxPointSize;
+    } else {
+      this.pointSize = pointSize;
+    }
+
+    this.geometry.shader.uniforms.size.value = this.pointSize;
+  }
+
+  /**
+   * Get the global point size.
+   * 
+   * @returns {Number} The global point size.
+   */
+  getPointSize() {
+    return this.geometry.shader.uniforms.size.value;
+  }
+
+  /**
+   * Get the global point scale.
+   * 
+   * @returns {Number} The global point size.
+   */
+  getPointScale() {
+    return this.opts.pointScale;
+  }
+
+  /**
+   * Sets the global point scale.
+   * 
+   * @param {Number} pointScale The global point size.
+   * @returns {Lore.PointHelper} Itself.
+   */
+  setPointScale(pointScale) {
+    this.opts.pointScale = pointScale;
+    this.updatePointSize();
+
+    return this;
+  }
+
+  /**
+   * Sets the fog start and end distances, as seen from the camera.
+   * 
+   * @param {Number} fogStart The start distance of the fog.
+   * @param {Number} fogEnd The end distance of the fog.
+   * @returns {Lore.PointHelper} Itself.
+   */
+  setFogDistance(fogStart, fogEnd) {
+    console.warn('This function is deprecated.');
+    // this.geometry.shader.uniforms.fogStart.value = fogStart;
+    // this.geometry.shader.uniforms.fogEnd.value = fogEnd;
+
+    return this;
+  }
+
+  /**
+   * Initialize the point size based on the current zoom.
+   * 
+   * @returns {Lore.PointHelper} Itself.
+   */
+  initPointSize() {
+    this.setPointSize(this.renderer.camera.zoom + 0.1);
+
+    return this;
+  }
+
+  /**
+   * Get the current cutoff value.
+   * 
+   * @returns {Number} The current cutoff value.
+   */
+  getCutoff() {
+    return this.geometry.shader.uniforms.cutoff.value;
+  }
+
+  /**
+   * Set the cutoff value.
+   * 
+   * @param {Number} cutoff A cutoff value.
+   * @returns {Lore.PointHelper} Itself.
+   */
+  setCutoff(cutoff) {
+    this.geometry.shader.uniforms.cutoff.value = cutoff;
+
+    return this;
+  }
+
+  /**
+   * Get the hue for a given index.
+   * 
+   * @param {Number} index An index.
+   * @returns {Number} The hue of the specified index.
+   */
+  getHue(index) {
+    let colors = this.getAttribute('color');
+
+    return colors[index * 3];
+  }
+
+  /**
+   * Get the saturation for a given index.
+   * 
+   * @param {Number} index An index.
+   * @returns {Number} The saturation of the specified index.
+   */
+  getSaturation(index) {
+    let colors = this.getAttribute('color');
+
+    return colors[index * 3 + 1];
+  }
+
+  /**
+   * Get the size for a given index.
+   * 
+   * @param {Number} index An index.
+   * @returns {Number} The size of the specified index.
+   */
+  getSize(index) {
+    let colors = this.getAttribute('color');
+
+    return colors[index * 3 + 2];
+  }
+
+  /**
+   * Get the position for a given index.
+   * 
+   * @param {Number} index An index.
+   * @returns {Number} The position of the specified index.
+   */
+  getPosition(index) {
+    let positions = this.getAttribute('position');
+
+    return new Lore.Vector3f(positions[index * 3], positions[index * 3 + 1],
+      positions[index * 3 + 2]);
+  }
+
+  /**
+   * Set the hue. If a number is supplied, all the hues are set to the supplied number.
+   * 
+   * @param {TypedArray|Number} hue The hue to be set. If a number is supplied, all hues are set to its value.
+   */
+  setHue(hue) {
+    let colors = this.getAttribute('color');
+    let c = null;
+    let index = 0;
+
+    if (typeof hue === 'number') {
+      let length = colors.length;
+
+      c = new Float32Array(length * 3);
+
+      for (let i = 0; i &lt; length * 3; i += 3) {
+        c[i] = hue;
+        c[i + 1] = colors[i + 1];
+        c[i + 2] = colors[i + 2];
+      }
+    } else {
+      let length = hue.length;
+
+      c = new Float32Array(length * 3);
+
+      for (let i = 0; i &lt; length * 3; i += 3) {
+        c[i] = hue[index++];
+        c[i + 1] = colors[i + 1];
+        c[i + 2] = colors[i + 2];
+      }
+    }
+
+    this.setColors(c);
+  }
+
+  /**
+   * Update the hue of the points.
+   * 
+   * @param {TypedArray|Number} hue The hue to be set. If a number is supplied, all hues are set to its value.
+   * @param {Number|Number[]} index The index or the indices of vertices to be set to a hue.
+   */
+  updateHue(hue, index) {
+    index *= 3;
+    let colors = this.getAttribute('color');
+    let c = null;
+
+    if (index > colors.length - 1) {
+      console.warn('The color index is out of range.');
+      return;
+    }
+    
+    if (typeof index === 'number') {
+      if (typeof hue !== 'number') {
+        console.warn('The hue value cannot be an array if index is a number.')
+      } else {
+        this.updateColor(index, new Lore.Color(hue, colors[index + 1], colors[index + 2]));
+      }
+    } else if (Array.isArray(index)) {
+      if (Array.isArray(hue)) {
+        if (hue.length !== index.length) {
+          console.warn('Hue and index arrays have to be of the same length.');
+        } else {
+          for (var i = 0; i &lt; index.length; i++) {
+            this.updateColor(index[i], new Lore.Color(hue[i], colors[index + 1], colors[index + 2]));
+          }
+        }
+      } else if (typeof hue === 'number') {
+        for (var i = 0; i &lt; index.length; i++) {
+          this.updateColor(index[i], new Lore.Color(hue, colors[index + 1], colors[index + 2]));
+        }
+      }
+    } else {
+      console.warn('The type of index is not supported: ' + (typeof index));
+    }
+  }
+
+  /**
+   * Set the saturation. If a number is supplied, all the saturations are set to the supplied number.
+   * 
+   * @param {TypedArray|Number} hue The saturation to be set. If a number is supplied, all saturations are set to its value.
+   */
+  setSaturation(saturation) {
+    let colors = this.getAttribute('color');
+    let c = null;
+    let index = 0;
+
+    if (typeof saturation === 'number') {
+      let length = colors.length;
+
+      c = new Float32Array(length * 3);
+
+      for (let i = 0; i &lt; length * 3; i += 3) {
+        c[i] = colors[i];
+        c[i + 1] = saturation;
+        c[i + 2] = colors[i + 2];
+      }
+    } else {
+      let length = saturation.length;
+
+      c = new Float32Array(length * 3);
+
+      for (let i = 0; i &lt; length * 3; i += 3) {
+        c[i] = colors[i];
+        c[i + 1] = saturation[index++];
+        c[i + 2] = colors[i + 2];
+      }
+    }
+
+    this.setColors(c);
+  }
+
+  /**
+   * Set the size. If a number is supplied, all the sizes are set to the supplied number.
+   * 
+   * @param {TypedArray|Number} hue The size to be set. If a number is supplied, all sizes are set to its value.
+   */
+  setSize(size) {
+    let colors = this.getAttribute('color');
+    let c = null;
+    let index = 0;
+
+    if (typeof size === 'number') {
+      let length = colors.length;
+
+      c = new Float32Array(length * 3);
+
+      for (let i = 0; i &lt; length * 3; i += 3) {
+        c[i] = colors[i];
+        c[i + 1] = colors[i + 1];
+        c[i + 2] = size;
+      }
+    } else {
+      let length = size.length;
+
+      c = new Float32Array(length * 3);
+
+      for (let i = 0; i &lt; length * 3; i += 3) {
+        c[i] = colors[i];
+        c[i + 1] = colors[i + 1];
+        c[i + 2] = size[index++];
+      }
+    }
+
+    this.setColors(c);
+  }
+
+  /**
+   * Set the HSS values. Sets all indices to the same values.
+   * 
+   * @param {Number} hue A hue value.
+   * @param {Number} saturation A saturation value.
+   * @param {Number} size A size value.
+   * @param {Number} length The length of the arrays.
+   */
+  setHSS(hue, saturation, size, length) {
+    let c = new Float32Array(length * 3);
+
+    for (let i = 0; i &lt; length * 3; i += 3) {
+      c[i] = hue;
+      c[i + 1] = saturation;
+      c[i + 2] = size;
+    }
+
+    this.setColors(c);
+  }
+
+  /**
+   * Set the HSS values.
+   * 
+   * @param {TypedArray} hue An array of hue values.
+   * @param {TypedArray} saturation An array of saturation values.
+   * @param {TypedArray} size An array of size values.
+   * @param {Number} length The length of the arrays.
+   */
+  setHSSFromArrays(hue, saturation, size, length) {
+    let c = new Float32Array(length * 3);
+    let index = 0;
+
+    if (hue.length !== length &amp;&amp; saturation.length !== length &amp;&amp; size.length !== length) {
+      throw 'Hue, saturation and size have to be arrays of length "length" (' + length + ').';
+    }
+
+    for (let i = 0; i &lt; length * 3; i += 3) {
+      c[i] = hue[index];
+      c[i + 1] = saturation[index];
+      c[i + 2] = size[index];
+
+      index++;
+    }
+
+    this.setColors(c);
+  }
+
+  /**
+   * Add a filter to this point helper.
+   * 
+   * @param {String} name The name of the filter.
+   * @param {Lore.FilterBase} filter A filter instance.
+   * @returns {Lore.PointHelper} Itself.
+   */
+  addFilter(name, filter) {
+    filter.setGeometry(this.geometry);
+    this.filters[name] = filter;
+
+    return this;
+  }
+
+  /**
+   * Remove a filter by name.
+   * 
+   * @param {String} name The name of the filter to be removed.
+   * @returns {Lore.PointHelper} Itself.
+   */
+  removeFilter(name) {
+    delete this.filters[name];
+
+    return this;
+  }
+
+  /**
+   * Get a filter by name.
+   * 
+   * @param {String} name The name of a filter.
+   * @returns {Lore.FilterBase} A filter instance.
+   */
+  getFilter(name) {
+    return this.filters[name];
+  }
+}</code></pre>
+        </article>
+    </section>
+
+
+
+
+</div>
+
+<br class="clear">
+
+<footer>
+    Documentation generated by <a href="https://github.com/jsdoc3/jsdoc">JSDoc 3.5.5</a> on Tue Apr 24 2018 17:59:04 GMT+0200 (W. Europe Summer Time) using the <a href="https://github.com/clenemt/docdash">docdash</a> theme.
+</footer>
+
+<script>prettyPrint();</script>
+<script src="scripts/linenumber.js"></script>
+</body>
+</html>