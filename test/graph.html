--- conflicted
+++ resolved
@@ -56,13 +56,8 @@
     // let tree = Lore.Tree.fromEdgeList(compounds);
     // let positions = tree.layout();
 
-<<<<<<< HEAD
-    let graph = Lore.Graph.fromEdgeList(drugbank, false);
-    [positions, edges] = graph.forceLayout(1000, 100, 1.2, 0.001, 500.0, 1.0);
-=======
     let graph = Lore.Graph.fromEdgeList(compounds, false);
     [positions, edges] = graph.forceLayout(1000, 1000, 1.5, 0.001, 500.0, 1.0);
->>>>>>> 61061eb0
 
     let tCompoundsMqn = Lore.Statistics.transpose2dArray(compoundsMqn);
     let prop = Lore.Statistics.normalize(tCompoundsMqn[29]);
@@ -71,15 +66,9 @@
     let canvas = document.getElementById('output');
     let ctx = canvas.getContext('2d');
 
-<<<<<<< HEAD
-    for (var i = 0; i < drugbank.length; i++) {
-      let a = positions[drugbank[i][0]];
-      let b = positions[drugbank[i][1]];
-=======
     // for (var i = 0; i < compounds.length; i++) {
     //   let a = positions[compounds[i][0]];
     //   let b = positions[compounds[i][1]];
->>>>>>> 61061eb0
 
     //   ctx.beginPath();
     //   ctx.strokeStyle = 'rgba(0, 0, 0, 0.5)';
